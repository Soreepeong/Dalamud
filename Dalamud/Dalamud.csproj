--- conflicted
+++ resolved
@@ -73,7 +73,6 @@
       <LastGenOutput>Resources.Designer.cs</LastGenOutput>
     </EmbeddedResource>
   </ItemGroup>
-<<<<<<< HEAD
   <ItemGroup>
     <Folder Include="Configuration\" />
   </ItemGroup>
@@ -82,6 +81,4 @@
     <ProjectReference Include="..\lib\ImGuiScene\deps\SDL2-CS\SDL2-CS.csproj" />
     <ProjectReference Include="..\lib\ImGuiScene\ImGuiScene\ImGuiScene.csproj" />
   </ItemGroup>
-=======
->>>>>>> 8a303d1c
 </Project>