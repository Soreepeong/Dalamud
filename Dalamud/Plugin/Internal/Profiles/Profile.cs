﻿using System;
using System.Collections.Generic;
using System.Diagnostics;
using System.Linq;
using System.Threading.Tasks;

using Dalamud.Configuration.Internal;
using Dalamud.Logging.Internal;
using Dalamud.Utility;

namespace Dalamud.Plugin.Internal.Profiles;

/// <summary>
/// Class representing a single runtime profile.
/// </summary>
internal class Profile
{
    private static readonly ModuleLog Log = new("PROFILE");

    private readonly ProfileManager manager;
    private readonly ProfileModelV1 modelV1;

    /// <summary>
    /// Initializes a new instance of the <see cref="Profile"/> class.
    /// </summary>
    /// <param name="manager">The manager this profile belongs to.</param>
    /// <param name="model">The model this profile is tied to.</param>
    /// <param name="isDefaultProfile">Whether or not this profile is the default profile.</param>
    /// <param name="isBoot">Whether or not this profile was initialized during bootup.</param>
    public Profile(ProfileManager manager, ProfileModel model, bool isDefaultProfile, bool isBoot)
    {
        this.manager = manager;
        this.IsDefaultProfile = isDefaultProfile;
        this.modelV1 = model as ProfileModelV1 ??
                       throw new ArgumentException("Model was null or unhandled version");

        // We don't actually enable plugins here, PM will do it on bootup
        if (isDefaultProfile)
        {
            // Default profile cannot be disabled
            this.IsEnabled = this.modelV1.IsEnabled = true;
            this.Name = this.modelV1.Name = "DEFAULT";
        }
        else if (this.modelV1.AlwaysEnableOnBoot && isBoot)
        {
            this.IsEnabled = true;
            Log.Verbose("{Guid} set enabled because bootup", this.modelV1.Guid);
        }
        else if (this.modelV1.IsEnabled)
        {
            this.IsEnabled = true;
            Log.Verbose("{Guid} set enabled because remember", this.modelV1.Guid);
        }
        else
        {
            Log.Verbose("{Guid} not enabled", this.modelV1.Guid);
        }
    }

    /// <summary>
    /// Gets or sets this profile's name.
    /// </summary>
    public string Name
    {
        get => this.modelV1.Name;
        set
        {
            this.modelV1.Name = value;
            Service<DalamudConfiguration>.Get().QueueSave();
        }
    }

    /// <summary>
    /// Gets or sets a value indicating whether this profile shall always be enabled at boot.
    /// </summary>
    public bool AlwaysEnableAtBoot
    {
        get => this.modelV1.AlwaysEnableOnBoot;
        set
        {
            this.modelV1.AlwaysEnableOnBoot = value;
            Service<DalamudConfiguration>.Get().QueueSave();
        }
    }

    /// <summary>
    /// Gets this profile's guid.
    /// </summary>
    public Guid Guid => this.modelV1.Guid;

    /// <summary>
    /// Gets a value indicating whether or not this profile is currently enabled.
    /// </summary>
    public bool IsEnabled { get; private set; }

    /// <summary>
    /// Gets a value indicating whether or not this profile is the default profile.
    /// </summary>
    public bool IsDefaultProfile { get; }

    /// <summary>
    /// Gets all plugins declared in this profile.
    /// </summary>
    public IEnumerable<ProfilePluginEntry> Plugins =>
        this.modelV1.Plugins.Select(x => new ProfilePluginEntry(x.InternalName, x.WorkingPluginId, x.IsEnabled));

    /// <summary>
    /// Gets this profile's underlying model.
    /// </summary>
    public ProfileModel Model => this.modelV1;

    /// <summary>
    /// Get a disposable that will lock the plugin list while it is not disposed.
    /// You must NEVER use this in async code.
    /// </summary>
    /// <returns>The aforementioned disposable.</returns>
    public IDisposable GetSyncScope() => new ScopedSyncRoot(this);

    /// <summary>
    /// Set this profile's state. This cannot be called for the default profile.
    /// This will block until all states have been applied.
    /// </summary>
    /// <param name="enabled">Whether or not the profile is enabled.</param>
    /// <param name="apply">Whether or not the current state should immediately be applied.</param>
    /// <exception cref="InvalidOperationException">Thrown when an untoggleable profile is toggled.</exception>
    /// <returns>A <see cref="Task"/> representing the asynchronous operation.</returns>
    public async Task SetStateAsync(bool enabled, bool apply = true)
    {
        if (this.IsDefaultProfile)
            throw new InvalidOperationException("Cannot set state of default profile");

        Debug.Assert(this.IsEnabled != enabled, "Trying to set state of a profile to the same state");
        this.IsEnabled = this.modelV1.IsEnabled = enabled;
        Log.Verbose("Set state {State} for {Guid}", enabled, this.modelV1.Guid);

        Service<DalamudConfiguration>.Get().QueueSave();

        if (apply)
            await this.manager.ApplyAllWantStatesAsync();
    }

    /// <summary>
    /// Check if this profile contains a specific plugin, and if it is enabled.
    /// </summary>
    /// <param name="workingPluginId">The ID of the plugin.</param>
    /// <returns>Null if this profile does not declare the plugin, true if the profile declares the plugin and wants it enabled, false if the profile declares the plugin and does not want it enabled.</returns>
    public bool? WantsPlugin(Guid workingPluginId)
    {
        lock (this)
        {
            var entry = this.modelV1.Plugins.FirstOrDefault(x => x.WorkingPluginId == workingPluginId);
            return entry?.IsEnabled;
        }
    }

    /// <summary>
    /// Add a plugin to this profile with the desired state, or change the state of a plugin in this profile.
    /// This will block until all states have been applied.
    /// </summary>
    /// <param name="workingPluginId">The ID of the plugin.</param>
    /// <param name="state">Whether or not the plugin should be enabled.</param>
    /// <param name="apply">Whether or not the current state should immediately be applied.</param>
    /// <returns>A <see cref="Task"/> representing the asynchronous operation.</returns>
    public async Task AddOrUpdateAsync(Guid workingPluginId, bool state, bool apply = true)
    {
        Debug.Assert(workingPluginId != Guid.Empty, "Trying to add plugin with empty guid");
        
        lock (this)
        {
            var existing = this.modelV1.Plugins.FirstOrDefault(x => x.WorkingPluginId == workingPluginId);
            if (existing != null)
            {
                existing.IsEnabled = state;
            }
            else
            {
                this.modelV1.Plugins.Add(new ProfileModelV1.ProfileModelV1Plugin
                {
                    WorkingPluginId = workingPluginId,
                    IsEnabled = state,
                });
            }
        }

        // We need to remove this plugin from the default profile, if it declares it.
        if (!this.IsDefaultProfile && this.manager.DefaultProfile.WantsPlugin(workingPluginId) != null)
        {
            await this.manager.DefaultProfile.RemoveAsync(workingPluginId, false);
        }

        Service<DalamudConfiguration>.Get().QueueSave();

        if (apply)
            await this.manager.ApplyAllWantStatesAsync();
    }

    /// <summary>
    /// Remove a plugin from this profile.
    /// This will block until all states have been applied.
    /// </summary>
    /// <param name="workingPluginId">The ID of the plugin.</param>
    /// <param name="apply">Whether or not the current state should immediately be applied.</param>
    /// <returns>A <see cref="Task"/> representing the asynchronous operation.</returns>
    public async Task RemoveAsync(Guid workingPluginId, bool apply = true)
    {
        ProfileModelV1.ProfileModelV1Plugin entry;
        lock (this)
        {
            entry = this.modelV1.Plugins.FirstOrDefault(x => x.WorkingPluginId == workingPluginId);
            if (entry == null)
<<<<<<< HEAD
                throw new PluginNotFoundException(internalName);
=======
                throw new ArgumentException($"No plugin \"{workingPluginId}\" in profile \"{this.Guid}\"");
>>>>>>> a85c6315

            if (!this.modelV1.Plugins.Remove(entry))
                throw new Exception("Couldn't remove plugin from model collection");
        }

        // We need to add this plugin back to the default profile, if we were the last profile to have it.
        if (!this.manager.IsInAnyProfile(workingPluginId))
        {
            if (!this.IsDefaultProfile)
            {
                await this.manager.DefaultProfile.AddOrUpdateAsync(workingPluginId, this.IsEnabled && entry.IsEnabled, false);
            }
            else
            {
                throw new PluginNotInDefaultProfileException(internalName);
            }
        }

        Service<DalamudConfiguration>.Get().QueueSave();

        if (apply)
            await this.manager.ApplyAllWantStatesAsync();
    }

    /// <summary>
    /// This function tries to migrate all plugins with this internalName which do not have
    /// a GUID to the specified GUID.
    /// This is best-effort and will probably work well for anyone that only uses regular plugins.
    /// </summary>
    /// <param name="internalName">InternalName of the plugin to migrate.</param>
    /// <param name="newGuid">Guid to use.</param>
    public void MigrateProfilesToGuidsForPlugin(string internalName, Guid newGuid)
    {
        lock (this)
        {
            foreach (var plugin in this.modelV1.Plugins)
            {
                // TODO: What should happen if a profile has a GUID locked in, but the plugin
                // is not installed anymore? That probably means that the user uninstalled the plugin
                // and is now reinstalling it. We should still satisfy that and update the ID.
                
                if (plugin.InternalName == internalName && plugin.WorkingPluginId == Guid.Empty)
                {
                    plugin.WorkingPluginId = newGuid;
                    Log.Information("Migrated profile {Profile} plugin {Name} to guid {Guid}", this, internalName, newGuid);
                }
            }
        }
        
        Service<DalamudConfiguration>.Get().QueueSave();
    }

    /// <inheritdoc/>
    public override string ToString() => $"{this.Guid} ({this.Name})";
}

/// <summary>
/// Exception indicating an issue during a profile operation.
/// </summary>
internal abstract class ProfileOperationException : Exception
{
    /// <summary>
    /// Initializes a new instance of the <see cref="ProfileOperationException"/> class.
    /// </summary>
    /// <param name="message">Message to pass on.</param>
    protected ProfileOperationException(string message)
        : base(message)
    {
    }
}

/// <summary>
/// Exception indicating that a plugin was not found in the default profile.
/// </summary>
internal sealed class PluginNotInDefaultProfileException : ProfileOperationException
{
    /// <summary>
    /// Initializes a new instance of the <see cref="PluginNotInDefaultProfileException"/> class.
    /// </summary>
    /// <param name="internalName">The internal name of the plugin causing the error.</param>
    public PluginNotInDefaultProfileException(string internalName)
        : base($"The plugin '{internalName}' is not in the default profile, and cannot be removed")
    {
    }
}

/// <summary>
/// Exception indicating that the plugin was not found.
/// </summary>
internal sealed class PluginNotFoundException : ProfileOperationException
{
    /// <summary>
    /// Initializes a new instance of the <see cref="PluginNotFoundException"/> class.
    /// </summary>
    /// <param name="internalName">The internal name of the plugin causing the error.</param>
    public PluginNotFoundException(string internalName)
        : base($"The plugin '{internalName}' was not found in the profile")
    {
    }
}<|MERGE_RESOLUTION|>--- conflicted
+++ resolved
@@ -208,11 +208,7 @@
         {
             entry = this.modelV1.Plugins.FirstOrDefault(x => x.WorkingPluginId == workingPluginId);
             if (entry == null)
-<<<<<<< HEAD
-                throw new PluginNotFoundException(internalName);
-=======
-                throw new ArgumentException($"No plugin \"{workingPluginId}\" in profile \"{this.Guid}\"");
->>>>>>> a85c6315
+                throw new PluginNotFoundException(workingPluginId.ToString());
 
             if (!this.modelV1.Plugins.Remove(entry))
                 throw new Exception("Couldn't remove plugin from model collection");
@@ -227,7 +223,7 @@
             }
             else
             {
-                throw new PluginNotInDefaultProfileException(internalName);
+                throw new PluginNotInDefaultProfileException(workingPluginId.ToString());
             }
         }
 
