--- conflicted
+++ resolved
@@ -14,7 +14,7 @@
         /// The actor name.
         /// </summary>
         [FieldOffset(ActorOffsets.Name)]
-        [MarshalAs(UnmanagedType.ByValTStr, SizeConst = 30)]
+        [MarshalAs(UnmanagedType.LPUTF8Str, SizeConst = 30)]
         public string Name;
 
         /// <summary>
@@ -286,54 +286,4 @@
         public const int TotalCastTime = 0x1BB8;
         public const int UIStatusEffects = 0x19F8;
     }
-<<<<<<< HEAD
-
-    /// <summary>
-    /// Native memory representation of a FFXIV actor.
-    /// </summary>
-    [StructLayout(LayoutKind.Explicit, Pack = 2)]
-    public struct Actor
-    {
-        [FieldOffset(ActorOffsets.Name)] [MarshalAs(UnmanagedType.LPUTF8Str, SizeConst = 30)] public string Name;
-        [FieldOffset(ActorOffsets.ActorId)] public int ActorId;
-        [FieldOffset(ActorOffsets.DataId)] public int DataId;
-        [FieldOffset(ActorOffsets.OwnerId)] public int OwnerId;
-        [FieldOffset(ActorOffsets.ObjectKind)] public ObjectKind ObjectKind;
-        [FieldOffset(ActorOffsets.SubKind)] public byte SubKind;
-        [FieldOffset(ActorOffsets.IsFriendly)] public bool IsFriendly;
-        [FieldOffset(ActorOffsets.YalmDistanceFromPlayerX)] public byte YalmDistanceFromPlayerX; // Demo says one of these is x distance
-        [FieldOffset(ActorOffsets.PlayerTargetStatus)] public byte PlayerTargetStatus; // This is some kind of enum
-        [FieldOffset(ActorOffsets.YalmDistanceFromPlayerY)] public byte YalmDistanceFromPlayerY; // and the other is z distance
-        [FieldOffset(ActorOffsets.Position)] public Position3 Position;
-        [FieldOffset(ActorOffsets.Rotation)] public float Rotation; // Rotation around the vertical axis (yaw), from -pi to pi radians
-        [FieldOffset(ActorOffsets.HitboxRadius)] public float HitboxRadius;
-        [FieldOffset(ActorOffsets.CurrentHp)] public int CurrentHp;
-        [FieldOffset(ActorOffsets.MaxHp)] public int MaxHp;
-        [FieldOffset(ActorOffsets.CurrentMp)] public int CurrentMp;
-        [FieldOffset(ActorOffsets.MaxMp)] public short MaxMp;
-        [FieldOffset(ActorOffsets.CurrentGp)] public short CurrentGp;
-        [FieldOffset(ActorOffsets.MaxGp)] public short MaxGp;
-        [FieldOffset(ActorOffsets.CurrentCp)] public short CurrentCp;
-        [FieldOffset(ActorOffsets.MaxCp)] public short MaxCp;
-        [FieldOffset(ActorOffsets.ClassJob)] public byte ClassJob;
-        [FieldOffset(ActorOffsets.Level)] public byte Level;
-        [FieldOffset(ActorOffsets.PlayerCharacterTargetActorId)] public int PlayerCharacterTargetActorId;
-        [FieldOffset(ActorOffsets.Customize)] [MarshalAs(UnmanagedType.ByValArray, SizeConst = 28)] public byte[] Customize;
-
-        // Normally pack=2 should work, but ByTVal or Injection breaks this.
-        // [FieldOffset(ActorOffsets.CompanyTag)] [MarshalAs(UnmanagedType.ByValArray, SizeConst = 6)] public string CompanyTag;
-        [FieldOffset(ActorOffsets.BattleNpcTargetActorId)] public int BattleNpcTargetActorId;
-        [FieldOffset(ActorOffsets.NameId)] public int NameId;
-        [FieldOffset(ActorOffsets.CurrentWorld)] public ushort CurrentWorld;
-        [FieldOffset(ActorOffsets.HomeWorld)] public ushort HomeWorld;
-        [FieldOffset(ActorOffsets.IsCasting)] public bool IsCasting;
-        [FieldOffset(ActorOffsets.IsCasting2)] public bool IsCasting2;
-        [FieldOffset(ActorOffsets.CurrentCastSpellActionId)] public uint CurrentCastSpellActionId;
-        [FieldOffset(ActorOffsets.CurrentCastTargetActorId)] public uint CurrentCastTargetActorId;
-        [FieldOffset(ActorOffsets.CurrentCastTime)] public float CurrentCastTime;
-        [FieldOffset(ActorOffsets.TotalCastTime)] public float TotalCastTime;
-        [FieldOffset(ActorOffsets.UIStatusEffects)] [MarshalAs(UnmanagedType.ByValArray, SizeConst = 20)] public StatusEffect[] UIStatusEffects;
-    }
-=======
->>>>>>> f536d852
 }