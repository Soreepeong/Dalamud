using System.Collections.Generic;
using System.Linq;
using System.Reflection;
using System.Text.RegularExpressions;
using System.Threading;
using System.Threading.Tasks;

using CheapLoc;
using Dalamud.Configuration.Internal;
using Dalamud.Game.ClientState.Conditions;
using Dalamud.Game.Gui;
using Dalamud.Game.Text;
using Dalamud.Game.Text.SeStringHandling;
using Dalamud.Game.Text.SeStringHandling.Payloads;
using Dalamud.Interface;
using Dalamud.Interface.ImGuiNotification;
using Dalamud.Interface.ImGuiNotification.Internal;
using Dalamud.Interface.Internal;
using Dalamud.Interface.Internal.Windows;
using Dalamud.Logging.Internal;
using Dalamud.Plugin.Internal;
using Dalamud.Utility;

namespace Dalamud.Game;

/// <summary>
/// Chat events and public helper functions.
/// </summary>
[ServiceManager.EarlyLoadedService]
internal class ChatHandlers : IServiceType
{
    private static readonly ModuleLog Log = new("CHATHANDLER");

    private readonly Regex rmtRegex = new(
        @"4KGOLD|We have sufficient stock|VPK\.OM|[Gg]il for free|[Gg]il [Cc]heap|5GOLD|www\.so9\.com|Fast & Convenient|Cheap & Safety Guarantee|【Code|A O A U E|igfans|4KGOLD\.COM|Cheapest Gil with|pvp and bank on google|Selling Cheap GIL|ff14mogstation\.com|Cheap Gil 1000k|gilsforyou|server 1000K =|gils_selling|E A S Y\.C O M|bonus code|mins delivery guarantee|Sell cheap|Salegm\.com|cheap Mog|Off Code:|FF14Mog.com|使用する5％オ|[Oo][Ff][Ff] [Cc]ode( *)[:;]|offers Fantasia",
        RegexOptions.Compiled | RegexOptions.IgnoreCase);

    private readonly Dictionary<ClientLanguage, Regex[]> retainerSaleRegexes = new()
    {
        {
            ClientLanguage.Japanese,
            new Regex[]
            {
                new Regex(@"^(?:.+)マーケットに(?<origValue>[\d,.]+)ギルで出品した(?<item>.*)×(?<count>[\d,.]+)が売れ、(?<value>[\d,.]+)ギルを入手しました。$", RegexOptions.Compiled),
                new Regex(@"^(?:.+)マーケットに(?<origValue>[\d,.]+)ギルで出品した(?<item>.*)が売れ、(?<value>[\d,.]+)ギルを入手しました。$", RegexOptions.Compiled),
            }
        },
        {
            ClientLanguage.English,
            new Regex[]
            {
                new Regex(@"^(?<item>.+) you put up for sale in the (?:.+) markets (?:have|has) sold for (?<value>[\d,.]+) gil \(after fees\)\.$", RegexOptions.Compiled),
            }
        },
        {
            ClientLanguage.German,
            new Regex[]
            {
                new Regex(@"^Dein Gehilfe hat (?<item>.+) auf dem Markt von (?:.+) für (?<value>[\d,.]+) Gil verkauft\.$", RegexOptions.Compiled),
                new Regex(@"^Dein Gehilfe hat (?<item>.+) auf dem Markt von (?:.+) verkauft und (?<value>[\d,.]+) Gil erhalten\.$", RegexOptions.Compiled),
            }
        },
        {
            ClientLanguage.French,
            new Regex[]
            {
                new Regex(@"^Un servant a vendu (?<item>.+) pour (?<value>[\d,.]+) gil à (?:.+)\.$", RegexOptions.Compiled),
            }
        },
    };

    private readonly Regex urlRegex = new(@"(http|ftp|https)://([\w_-]+(?:(?:\.[\w_-]+)+))([\w.,@?^=%&:/~+#-]*[\w@?^=%&/~+#-])?", RegexOptions.Compiled);

    [ServiceManager.ServiceDependency]
    private readonly Dalamud dalamud = Service<Dalamud>.Get();
    
    [ServiceManager.ServiceDependency]
    private readonly DalamudConfiguration configuration = Service<DalamudConfiguration>.Get();

    private bool hasSeenLoadingMsg;

    [ServiceManager.ServiceConstructor]
    private ChatHandlers(ChatGui chatGui)
    {
        chatGui.CheckMessageHandled += this.OnCheckMessageHandled;
        chatGui.ChatMessage += this.OnChatMessage;
    }

    /// <summary>
    /// Gets the last URL seen in chat.
    /// </summary>
    public string? LastLink { get; private set; }

<<<<<<< HEAD
    /// <summary>
    /// Gets a value indicating whether or not auto-updates have already completed this session.
    /// </summary>
    public bool IsAutoUpdateComplete { get; private set; }

    private void OnCheckMessageHandled(XivChatType type, int timestamp, ref SeString sender, ref SeString message, ref bool isHandled)
=======
    private void OnCheckMessageHandled(XivChatType type, uint senderid, ref SeString sender, ref SeString message, ref bool isHandled)
>>>>>>> 1c03242a
    {
        var textVal = message.TextValue;

        if (!this.configuration.DisableRmtFiltering)
        {
            var matched = this.rmtRegex.IsMatch(textVal);
            if (matched)
            {
                // This seems to be a RMT ad - let's not show it
                Log.Debug("Handled RMT ad: " + message.TextValue);
                isHandled = true;
                return;
            }
        }

        if (this.configuration.BadWords != null &&
            this.configuration.BadWords.Any(x => !string.IsNullOrEmpty(x) && textVal.Contains(x)))
        {
            // This seems to be in the user block list - let's not show it
            Log.Debug("Blocklist triggered");
            isHandled = true;
            return;
        }
    }

    private void OnChatMessage(XivChatType type, int timestamp, ref SeString sender, ref SeString message, ref bool isHandled)
    {
        var clientState = Service<ClientState.ClientState>.GetNullable();
        if (clientState == null)
            return;

        if (type == XivChatType.Notice)
        {
            if (!this.hasSeenLoadingMsg)
                this.PrintWelcomeMessage();
        }

        // For injections while logged in
        if (clientState.LocalPlayer != null && clientState.TerritoryType == 0 && !this.hasSeenLoadingMsg)
            this.PrintWelcomeMessage();

#if !DEBUG && false
            if (!this.hasSeenLoadingMsg)
                return;
#endif

        if (type == XivChatType.RetainerSale)
        {
            foreach (var regex in this.retainerSaleRegexes[(ClientLanguage)this.dalamud.StartInfo.Language])
            {
                var matchInfo = regex.Match(message.TextValue);

                // we no longer really need to do/validate the item matching since we read the id from the byte array
                // but we'd be checking the main match anyway
                var itemInfo = matchInfo.Groups["item"];
                if (!itemInfo.Success)
                    continue;

                var itemLink = message.Payloads.FirstOrDefault(x => x.Type == PayloadType.Item) as ItemPayload;
                if (itemLink == default)
                {
                    Log.Error("itemLink was null. Msg: {0}", BitConverter.ToString(message.Encode()));
                    break;
                }

                Log.Debug($"Probable retainer sale: {message}, decoded item {itemLink.Item.RowId}, HQ {itemLink.IsHQ}");

                var valueInfo = matchInfo.Groups["value"];
                // not sure if using a culture here would work correctly, so just strip symbols instead
                if (!valueInfo.Success || !int.TryParse(valueInfo.Value.Replace(",", string.Empty).Replace(".", string.Empty), out var itemValue))
                    continue;

                // Task.Run(() => this.dalamud.BotManager.ProcessRetainerSale(itemLink.Item.RowId, itemValue, itemLink.IsHQ));
                break;
            }
        }

        var messageCopy = message;
        var senderCopy = sender;

        var linkMatch = this.urlRegex.Match(message.TextValue);
        if (linkMatch.Value.Length > 0)
            this.LastLink = linkMatch.Value;
    }

    private void PrintWelcomeMessage()
    {
        var chatGui = Service<ChatGui>.GetNullable();
        var pluginManager = Service<PluginManager>.GetNullable();
        var dalamudInterface = Service<DalamudInterface>.GetNullable();

        if (chatGui == null || pluginManager == null || dalamudInterface == null)
            return;

        var assemblyVersion = Assembly.GetAssembly(typeof(ChatHandlers)).GetName().Version.ToString();

        if (this.configuration.PrintDalamudWelcomeMsg)
        {
            chatGui.Print(string.Format(Loc.Localize("DalamudWelcome", "Dalamud vD{0} loaded."), assemblyVersion)
                          + string.Format(Loc.Localize("PluginsWelcome", " {0} plugin(s) loaded."), pluginManager.InstalledPlugins.Count(x => x.IsLoaded)));
        }

        if (this.configuration.PrintPluginsWelcomeMsg)
        {
            foreach (var plugin in pluginManager.InstalledPlugins.OrderBy(plugin => plugin.Name).Where(x => x.IsLoaded))
            {
                chatGui.Print(string.Format(Loc.Localize("DalamudPluginLoaded", "    》 {0} v{1} loaded."), plugin.Name, plugin.EffectiveVersion));
            }
        }

        if (string.IsNullOrEmpty(this.configuration.LastVersion) || !assemblyVersion.StartsWith(this.configuration.LastVersion))
        {
            chatGui.Print(new XivChatEntry
            {
                Message = Loc.Localize("DalamudUpdated", "Dalamud has been updated successfully! Please check the discord for a full changelog."),
                Type = XivChatType.Notice,
            });

            if (ChangelogWindow.WarrantsChangelog())
            {
                dalamudInterface.OpenChangelogWindow();
            }

            this.configuration.LastVersion = assemblyVersion;
            this.configuration.QueueSave();
        }

        this.hasSeenLoadingMsg = true;
    }
}<|MERGE_RESOLUTION|>--- conflicted
+++ resolved
@@ -91,16 +91,12 @@
     /// </summary>
     public string? LastLink { get; private set; }
 
-<<<<<<< HEAD
     /// <summary>
     /// Gets a value indicating whether or not auto-updates have already completed this session.
     /// </summary>
     public bool IsAutoUpdateComplete { get; private set; }
 
     private void OnCheckMessageHandled(XivChatType type, int timestamp, ref SeString sender, ref SeString message, ref bool isHandled)
-=======
-    private void OnCheckMessageHandled(XivChatType type, uint senderid, ref SeString sender, ref SeString message, ref bool isHandled)
->>>>>>> 1c03242a
     {
         var textVal = message.TextValue;
 
