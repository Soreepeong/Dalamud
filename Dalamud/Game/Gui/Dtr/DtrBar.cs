<<<<<<< HEAD
﻿using System.Collections.Generic;
=======
﻿using System;
using System.Collections.Concurrent;
using System.Collections.Generic;
>>>>>>> 0f74c8e6
using System.Linq;

using Dalamud.Configuration.Internal;
using Dalamud.Game.AddonEventManager;
using Dalamud.Game.Text.SeStringHandling;
using Dalamud.Hooking;
using Dalamud.IoC;
using Dalamud.IoC.Internal;
using Dalamud.Logging.Internal;
using Dalamud.Memory;
using Dalamud.Plugin.Services;
using FFXIVClientStructs.FFXIV.Client.Graphics;
using FFXIVClientStructs.FFXIV.Client.System.Memory;
using FFXIVClientStructs.FFXIV.Component.GUI;

using DalamudAddonEventManager = Dalamud.Game.AddonEventManager.AddonEventManager;

namespace Dalamud.Game.Gui.Dtr;

/// <summary>
/// Class used to interface with the server info bar.
/// </summary>
[PluginInterface]
[InterfaceVersion("1.0")]
[ServiceManager.BlockingEarlyLoadedService]
<<<<<<< HEAD
#pragma warning disable SA1015
[ResolveVia<IDtrBar>]
#pragma warning restore SA1015
internal sealed unsafe class DtrBar : IDisposable, IServiceType, IDtrBar
=======
public sealed unsafe class DtrBar : IDisposable, IServiceType, IDtrBar
>>>>>>> 0f74c8e6
{
    private const uint BaseNodeId = 1000;
    private const uint MouseOverEventIdOffset = 10000;
    private const uint MouseOutEventIdOffset = 20000;
    private const uint MouseClickEventIdOffset = 30000;

    private static readonly ModuleLog Log = new("DtrBar");
    
    [ServiceManager.ServiceDependency]
    private readonly Framework framework = Service<Framework>.Get();

    [ServiceManager.ServiceDependency]
    private readonly GameGui gameGui = Service<GameGui>.Get();

    [ServiceManager.ServiceDependency]
    private readonly DalamudConfiguration configuration = Service<DalamudConfiguration>.Get();

    [ServiceManager.ServiceDependency]
    private readonly DalamudAddonEventManager uiEventManager = Service<DalamudAddonEventManager>.Get();

    private readonly DtrBarAddressResolver address;
    private readonly ConcurrentBag<DtrBarEntry> newEntries = new();
    private readonly List<DtrBarEntry> entries = new();
    private readonly Hook<AddonDrawDelegate> onAddonDrawHook;
    private readonly Hook<AddonRequestedUpdateDelegate> onAddonRequestedUpdateHook;
    private uint runningNodeIds = BaseNodeId;

    [ServiceManager.ServiceConstructor]
    private DtrBar(SigScanner sigScanner)
    {
        this.address = new DtrBarAddressResolver();
        this.address.Setup(sigScanner);

        this.onAddonDrawHook = Hook<AddonDrawDelegate>.FromAddress(this.address.AtkUnitBaseDraw, this.OnAddonDrawDetour);
        this.onAddonRequestedUpdateHook = Hook<AddonRequestedUpdateDelegate>.FromAddress(this.address.AddonRequestedUpdate, this.OnAddonRequestedUpdateDetour);
        
        this.framework.Update += this.Update;

        this.configuration.DtrOrder ??= new List<string>();
        this.configuration.DtrIgnore ??= new List<string>();
        this.configuration.QueueSave();
    }

    private delegate void AddonDrawDelegate(AtkUnitBase* addon);

    private delegate void AddonRequestedUpdateDelegate(AtkUnitBase* addon, NumberArrayData** numberArrayData, StringArrayData** stringArrayData);

    /// <inheritdoc/>
    public DtrBarEntry Get(string title, SeString? text = null)
    {
        if (this.entries.Any(x => x.Title == title) || this.newEntries.Any(x => x.Title == title))
            throw new ArgumentException("An entry with the same title already exists.");

        var entry = new DtrBarEntry(title, null);
        entry.Text = text;

        // Add the entry to the end of the order list, if it's not there already.
        if (!this.configuration.DtrOrder!.Contains(title))
            this.configuration.DtrOrder!.Add(title);

        this.newEntries.Add(entry);

        return entry;
    }
    
    /// <inheritdoc/>
    public void Remove(string title)
    {
        if (this.entries.FirstOrDefault(entry => entry.Title == title) is { } dtrBarEntry)
        {
            dtrBarEntry.Remove();
        }
    }

    /// <inheritdoc/>
    void IDisposable.Dispose()
    {
        this.onAddonDrawHook.Dispose();
        this.onAddonRequestedUpdateHook.Dispose();

        foreach (var entry in this.entries)
            this.RemoveNode(entry.TextNode);

        this.entries.Clear();
        this.framework.Update -= this.Update;
    }

    /// <summary>
    /// Remove nodes marked as "should be removed" from the bar.
    /// </summary>
    internal void HandleRemovedNodes()
    {
        foreach (var data in this.entries.Where(d => d.ShouldBeRemoved))
        {
            this.RemoveNode(data.TextNode);
        }

        this.entries.RemoveAll(d => d.ShouldBeRemoved);
    }

    /// <summary>
    /// Check whether an entry with the specified title exists.
    /// </summary>
    /// <param name="title">The title to check for.</param>
    /// <returns>Whether or not an entry with that title is registered.</returns>
    internal bool HasEntry(string title) => this.entries.Any(x => x.Title == title);

    /// <summary>
    /// Dirty the DTR bar entry with the specified title.
    /// </summary>
    /// <param name="title">Title of the entry to dirty.</param>
    /// <returns>Whether the entry was found.</returns>
    internal bool MakeDirty(string title)
    {
        var entry = this.entries.FirstOrDefault(x => x.Title == title);
        if (entry == null)
            return false;

        entry.Dirty = true;
        return true;
    }

    /// <summary>
    /// Reapply the DTR entry ordering from <see cref="DalamudConfiguration"/>.
    /// </summary>
    internal void ApplySort()
    {
        // Sort the current entry list, based on the order in the configuration.
        var positions = this.configuration
                            .DtrOrder!
                            .Select(entry => (entry, index: this.configuration.DtrOrder!.IndexOf(entry)))
                            .ToDictionary(x => x.entry, x => x.index);

        this.entries.Sort((x, y) =>
        {
            var xPos = positions.TryGetValue(x.Title, out var xIndex) ? xIndex : int.MaxValue;
            var yPos = positions.TryGetValue(y.Title, out var yIndex) ? yIndex : int.MaxValue;
            return xPos.CompareTo(yPos);
        });
    }
        
    [ServiceManager.CallWhenServicesReady]
    private void ContinueConstruction()
    {
        this.onAddonDrawHook.Enable();
        this.onAddonRequestedUpdateHook.Enable();
    }

    private AtkUnitBase* GetDtr() => (AtkUnitBase*)this.gameGui.GetAddonByName("_DTR").ToPointer();

    private void Update(IFramework unused)
    {
        this.HandleRemovedNodes();
        this.HandleAddedNodes();

        var dtr = this.GetDtr();
        if (dtr == null) return;

        // The collision node on the DTR element is always the width of its content
        if (dtr->UldManager.NodeList == null) return;

        // If we have an unmodified DTR but still have entries, we need to
        // work to reset our state.
        if (!this.CheckForDalamudNodes())
            this.RecreateNodes();

        var collisionNode = dtr->GetNodeById(17);
        if (collisionNode == null) return;

        // If we are drawing backwards, we should start from the right side of the collision node. That is,
        // collisionNode->X + collisionNode->Width.
        var runningXPos = this.configuration.DtrSwapDirection
                              ? collisionNode->X + collisionNode->Width
                              : collisionNode->X;

        foreach (var data in this.entries)
        {
            var isHide = this.configuration.DtrIgnore!.Any(x => x == data.Title) || !data.Shown;

            if (data is { Dirty: true, Added: true, Text: not null, TextNode: not null })
            {
                var node = data.TextNode;
                node->SetText(data.Text.Encode());
                ushort w = 0, h = 0;

                if (!isHide)
                {
                    node->GetTextDrawSize(&w, &h, node->NodeText.StringPtr);
                    node->AtkResNode.SetWidth(w);
                }

                node->AtkResNode.ToggleVisibility(!isHide);

                data.Dirty = false;
            }

            if (!data.Added)
            {
                data.Added = this.AddNode(data.TextNode);
            }

            if (!isHide)
            {
                var elementWidth = data.TextNode->AtkResNode.Width + this.configuration.DtrSpacing;

                if (this.configuration.DtrSwapDirection)
                {
                    data.TextNode->AtkResNode.SetPositionFloat(runningXPos, 2);
                    runningXPos += elementWidth;
                }
                else
                {
                    runningXPos -= elementWidth;
                    data.TextNode->AtkResNode.SetPositionFloat(runningXPos, 2);
                }
            }
        }
    }

    private void HandleAddedNodes()
    {
        if (this.newEntries.Any())
        {
            foreach (var newEntry in this.newEntries)
            {
                newEntry.TextNode = this.MakeNode(++this.runningNodeIds);
                this.entries.Add(newEntry);
            }
            
            this.newEntries.Clear();
            this.ApplySort();
        }
    }

    // This hooks all AtkUnitBase.Draw calls, then checks for our specific addon name.
    // AddonDtr doesn't implement it's own Draw method, would need to replace vtable entry to be more efficient.
    private void OnAddonDrawDetour(AtkUnitBase* addon)
    {
        this.onAddonDrawHook!.Original(addon);

        try
        {
            if (MemoryHelper.ReadString((nint)addon->Name, 0x20) is not "_DTR") return;

            this.UpdateNodePositions(addon);
            
            if (!this.configuration.DtrSwapDirection)
            {
                var targetSize = (ushort)this.CalculateTotalSize();
                var sizeDelta = targetSize - addon->RootNode->Width;
                
                if (addon->RootNode->Width != targetSize)
                {
                    addon->RootNode->SetWidth(targetSize);
                    addon->SetX((short)(addon->GetX() - sizeDelta));
                    
                    // force a RequestedUpdate immediately to force the game to right-justify it immediately.
                    addon->OnUpdate(AtkStage.GetSingleton()->GetNumberArrayData(), AtkStage.GetSingleton()->GetStringArrayData());
                }
            }
        }
        catch (Exception e)
        {
            Log.Error(e, "Exception in OnAddonDraw.");
        }
    }
    
    private void UpdateNodePositions(AtkUnitBase* addon)
    {
        // If we grow to the right, we need to left-justify the original elements.
        // else if we grow to the left, the game right-justifies it for us.
        if (this.configuration.DtrSwapDirection)
        {
            var targetSize = (ushort)this.CalculateTotalSize();
            addon->RootNode->SetWidth(targetSize);
            var sizeOffset = addon->GetNodeById(17)->GetX();
            
            var node = addon->RootNode->ChildNode;
            while (node is not null)
            {
                if (node->NodeID < 1000 && node->IsVisible)
                {
                    node->SetX(node->GetX() - sizeOffset);
                }
            
                node = node->PrevSiblingNode;
            }
        }
    }

    private void OnAddonRequestedUpdateDetour(AtkUnitBase* addon, NumberArrayData** numberArrayData, StringArrayData** stringArrayData)
    {
        this.onAddonRequestedUpdateHook.Original(addon, numberArrayData, stringArrayData);

        try
        {
            this.UpdateNodePositions(addon);
        }
        catch (Exception e)
        {
            Log.Error(e, "Exception in OnAddonRequestedUpdate.");
        }
    }

    /// <summary>
    /// Checks if there are any Dalamud nodes in the DTR.
    /// </summary>
    /// <returns>True if there are nodes with an ID > 1000.</returns>
    private bool CheckForDalamudNodes()
    {
        var dtr = this.GetDtr();
        if (dtr == null || dtr->RootNode == null) return false;

        for (var i = 0; i < dtr->UldManager.NodeListCount; i++)
        {
            if (dtr->UldManager.NodeList[i]->NodeID > 1000)
                return true;
        }

        return false;
    }

    private void RecreateNodes()
    {
        this.runningNodeIds = BaseNodeId;
        foreach (var entry in this.entries)
        {
            entry.TextNode = this.MakeNode(++this.runningNodeIds);
            entry.Added = false;
        }
    }

    // Calculates the total width the dtr bar should be
    private float CalculateTotalSize()
    {
        var addon = this.GetDtr();
        if (addon is null || addon->RootNode is null || addon->UldManager.NodeList is null) return 0;

        var totalSize = 0.0f;
        
        foreach (var index in Enumerable.Range(0, addon->UldManager.NodeListCount))
        {
            var node = addon->UldManager.NodeList[index];
            
            // Node 17 is the default CollisionNode that fits over the existing elements
            if (node->NodeID is 17) totalSize += node->Width;
            
            // Node > 1000, are our custom nodes
            if (node->NodeID is > 1000 && node->IsVisible) totalSize += node->Width + this.configuration.DtrSpacing;
        }

        return totalSize;
    }

    private bool AddNode(AtkTextNode* node)
    {
        var dtr = this.GetDtr();
        if (dtr == null || dtr->RootNode == null || dtr->UldManager.NodeList == null || node == null) return false;

        this.uiEventManager.AddEvent(node->AtkResNode.NodeID + MouseOverEventIdOffset, (nint)dtr, (nint)node, AddonEventType.MouseOver, this.DtrEventHandler);
        this.uiEventManager.AddEvent(node->AtkResNode.NodeID + MouseOutEventIdOffset, (nint)dtr, (nint)node, AddonEventType.MouseOut, this.DtrEventHandler);
        this.uiEventManager.AddEvent(node->AtkResNode.NodeID + MouseClickEventIdOffset, (nint)dtr, (nint)node, AddonEventType.MouseClick, this.DtrEventHandler);

        var lastChild = dtr->RootNode->ChildNode;
        while (lastChild->PrevSiblingNode != null) lastChild = lastChild->PrevSiblingNode;
        Log.Debug($"Found last sibling: {(ulong)lastChild:X}");
        lastChild->PrevSiblingNode = (AtkResNode*)node;
        node->AtkResNode.ParentNode = lastChild->ParentNode;
        node->AtkResNode.NextSiblingNode = lastChild;

        dtr->RootNode->ChildCount = (ushort)(dtr->RootNode->ChildCount + 1);
        Log.Debug("Set last sibling of DTR and updated child count");

        dtr->UldManager.UpdateDrawNodeList();
        dtr->UpdateCollisionNodeList(false);
        Log.Debug("Updated node draw list");
        return true;
    }

    private bool RemoveNode(AtkTextNode* node)
    {
        var dtr = this.GetDtr();
        if (dtr == null || dtr->RootNode == null || dtr->UldManager.NodeList == null || node == null) return false;

        this.uiEventManager.RemoveEvent(node->AtkResNode.NodeID + MouseOverEventIdOffset, (nint)node, AddonEventType.MouseOver);
        this.uiEventManager.RemoveEvent(node->AtkResNode.NodeID + MouseOutEventIdOffset, (nint)node, AddonEventType.MouseOut);
        this.uiEventManager.RemoveEvent(node->AtkResNode.NodeID + MouseClickEventIdOffset, (nint)node, AddonEventType.MouseClick);

        var tmpPrevNode = node->AtkResNode.PrevSiblingNode;
        var tmpNextNode = node->AtkResNode.NextSiblingNode;

        // if (tmpNextNode != null)
        tmpNextNode->PrevSiblingNode = tmpPrevNode;
        if (tmpPrevNode != null)
            tmpPrevNode->NextSiblingNode = tmpNextNode;
        node->AtkResNode.Destroy(true);

        dtr->RootNode->ChildCount = (ushort)(dtr->RootNode->ChildCount - 1);
        Log.Debug("Set last sibling of DTR and updated child count");
        dtr->UldManager.UpdateDrawNodeList();
        dtr->UpdateCollisionNodeList(false);
        Log.Debug("Updated node draw list");
        return true;
    }

    private AtkTextNode* MakeNode(uint nodeId)
    {
        var newTextNode = IMemorySpace.GetUISpace()->Create<AtkTextNode>();
        if (newTextNode == null)
        {
            Log.Debug("Failed to allocate memory for AtkTextNode");
            return null;
        }

        newTextNode->AtkResNode.NodeID = nodeId;
        newTextNode->AtkResNode.Type = NodeType.Text;
        newTextNode->AtkResNode.NodeFlags = NodeFlags.AnchorLeft | NodeFlags.AnchorTop | NodeFlags.Enabled | NodeFlags.RespondToMouse | NodeFlags.HasCollision | NodeFlags.EmitsEvents;
        newTextNode->AtkResNode.DrawFlags = 12;
        newTextNode->AtkResNode.SetWidth(22);
        newTextNode->AtkResNode.SetHeight(22);
        newTextNode->AtkResNode.SetPositionFloat(-200, 2);

        newTextNode->LineSpacing = 12;
        newTextNode->AlignmentFontType = 5;
        newTextNode->FontSize = 14;
        newTextNode->TextFlags = (byte)TextFlags.Edge;
        newTextNode->TextFlags2 = 0;

        newTextNode->SetText(" ");

        newTextNode->TextColor = new ByteColor { R = 255, G = 255, B = 255, A = 255 };
        newTextNode->EdgeColor = new ByteColor { R = 142, G = 106, B = 12, A = 255 };

        return newTextNode;
    }
    
    private void DtrEventHandler(AddonEventType atkEventType, IntPtr atkUnitBase, IntPtr atkResNode)
    {
        var addon = (AtkUnitBase*)atkUnitBase;
        var node = (AtkResNode*)atkResNode;

        if (this.entries.FirstOrDefault(entry => entry.TextNode == node) is not { } dtrBarEntry) return;

        if (dtrBarEntry is { Tooltip: not null })
        {
            switch (atkEventType)
            {
                case AddonEventType.MouseOver:
                    AtkStage.GetSingleton()->TooltipManager.ShowTooltip(addon->ID, node, dtrBarEntry.Tooltip.Encode());
                    break;
                
                case AddonEventType.MouseOut:
                    AtkStage.GetSingleton()->TooltipManager.HideTooltip(addon->ID);
                    break;
            }
        }

        if (dtrBarEntry is { OnClick: not null })
        {
            switch (atkEventType)
            {
                case AddonEventType.MouseOver:
                    this.uiEventManager.SetCursor(AddonCursorType.Clickable);
                    break;
                
                case AddonEventType.MouseOut:
                    this.uiEventManager.ResetCursor();
                    break;
                
                case AddonEventType.MouseClick:
                    dtrBarEntry.OnClick.Invoke();
                    break;
            }
        }
    }
}

/// <summary>
/// Plugin-scoped version of a AddonEventManager service.
/// </summary>
[PluginInterface]
[InterfaceVersion("1.0")]
[ServiceManager.ScopedService]
#pragma warning disable SA1015
[ResolveVia<IDtrBar>]
#pragma warning restore SA1015
internal class DtrBarPluginScoped : IDisposable, IServiceType, IDtrBar
{
    [ServiceManager.ServiceDependency]
    private readonly DtrBar dtrBarService = Service<DtrBar>.Get();

    private readonly Dictionary<string, DtrBarEntry> pluginEntries = new();

    /// <inheritdoc/>
    public void Dispose()
    {
        foreach (var entry in this.pluginEntries)
        {
            entry.Value.Remove();
        }
        
        this.pluginEntries.Clear();
    }
    
    /// <inheritdoc/>
    public DtrBarEntry Get(string title, SeString? text = null)
    {
        // If we already have a known entry for this plugin, return it.
        if (this.pluginEntries.TryGetValue(title, out var existingEntry)) return existingEntry;

        return this.pluginEntries[title] = this.dtrBarService.Get(title, text);
    }
    
    /// <inheritdoc/>
    public void Remove(string title)
    {
        if (this.pluginEntries.TryGetValue(title, out var existingEntry))
        {
            existingEntry.Remove();
            this.pluginEntries.Remove(title);
        }
    }
}<|MERGE_RESOLUTION|>--- conflicted
+++ resolved
@@ -1,10 +1,4 @@
-<<<<<<< HEAD
 ﻿using System.Collections.Generic;
-=======
-﻿using System;
-using System.Collections.Concurrent;
-using System.Collections.Generic;
->>>>>>> 0f74c8e6
 using System.Linq;
 
 using Dalamud.Configuration.Internal;
@@ -30,14 +24,10 @@
 [PluginInterface]
 [InterfaceVersion("1.0")]
 [ServiceManager.BlockingEarlyLoadedService]
-<<<<<<< HEAD
 #pragma warning disable SA1015
 [ResolveVia<IDtrBar>]
 #pragma warning restore SA1015
 internal sealed unsafe class DtrBar : IDisposable, IServiceType, IDtrBar
-=======
-public sealed unsafe class DtrBar : IDisposable, IServiceType, IDtrBar
->>>>>>> 0f74c8e6
 {
     private const uint BaseNodeId = 1000;
     private const uint MouseOverEventIdOffset = 10000;
