﻿using System.Buffers;
using System.Collections.Generic;
using System.Collections.Immutable;
using System.Linq;
using System.Threading;
using System.Threading.Tasks;

using Dalamud.Configuration.Internal;
using Dalamud.Data;
using Dalamud.Game;
using Dalamud.ImGuiScene;
using Dalamud.Interface.FontIdentifier;
using Dalamud.Interface.GameFonts;
using Dalamud.Interface.Internal;
using Dalamud.Interface.Textures.Internal;
using Dalamud.Interface.Textures.TextureWraps;
using Dalamud.Plugin.Internal.Types;
using Dalamud.Storage.Assets;
using Dalamud.Utility;

using ImGuiNET;

using Lumina.Data.Files;

using TerraFX.Interop.DirectX;

namespace Dalamud.Interface.ManagedFontAtlas.Internals;

/// <summary>
/// Factory for the implementation of <see cref="IFontAtlas"/>.
/// </summary>
[ServiceManager.EarlyLoadedService]
internal sealed partial class FontAtlasFactory
    : IInternalDisposableService, GamePrebakedFontHandle.IGameFontTextureProvider
{
    private readonly DisposeSafety.ScopedFinalizer scopedFinalizer = new();
    private readonly CancellationTokenSource cancellationTokenSource = new();
    private readonly IReadOnlyDictionary<GameFontFamilyAndSize, Task<byte[]>> fdtFiles;
    private readonly IReadOnlyDictionary<string, Task<Task<TexFile>[]>> texFiles;
    private readonly IReadOnlyDictionary<string, Task<IDalamudTextureWrap?[]>> prebakedTextureWraps;
    private readonly Task<ushort[]> defaultGlyphRanges;
    private readonly DalamudAssetManager dalamudAssetManager;

    [ServiceManager.ServiceConstructor]
    private FontAtlasFactory(
        DataManager dataManager,
        Framework framework,
        InterfaceManager interfaceManager,
        DalamudAssetManager dalamudAssetManager)
    {
        this.Framework = framework;
        this.InterfaceManager = interfaceManager;
        this.dalamudAssetManager = dalamudAssetManager;
        this.SceneTask = Service<InterfaceManager.InterfaceManagerWithScene>
                         .GetAsync()
                         .ContinueWith(r => r.Result.Manager.Scene);

        var gffasInfo = Enum.GetValues<GameFontFamilyAndSize>()
                            .Select(
                                x =>
                                    (
                                        Font: x,
                                        Attr: x.GetAttribute<GameFontFamilyAndSizeAttribute>()))
                            .Where(x => x.Attr is not null)
                            .ToArray();
        var texPaths = gffasInfo.Select(x => x.Attr.TexPathFormat).Distinct().ToArray();

        this.fdtFiles = gffasInfo.ToImmutableDictionary(
            x => x.Font,
            x => Task.Run(() => dataManager.GetFile(x.Attr.Path)!.Data));
        var channelCountsTask = texPaths.ToImmutableDictionary(
            x => x,
            x => Task.WhenAll(
                         gffasInfo.Where(y => y.Attr.TexPathFormat == x)
                                  .Select(y => this.fdtFiles[y.Font]))
                     .ContinueWith(
                         files => 1 + files.Result.Max(
                                      file =>
                                      {
                                          unsafe
                                          {
                                              using var pin = file.AsMemory().Pin();
                                              var fdt = new FdtFileView(pin.Pointer, file.Length);
                                              return fdt.MaxTextureIndex;
                                          }
                                      })));
        this.prebakedTextureWraps = channelCountsTask.ToImmutableDictionary(
            x => x.Key,
            x => x.Value.ContinueWith(y => new IDalamudTextureWrap?[y.Result]));
        this.texFiles = channelCountsTask.ToImmutableDictionary(
            x => x.Key,
            x => x.Value.ContinueWith(
                y => Enumerable
                     .Range(1, 1 + ((y.Result - 1) / 4))
                     .Select(z => Task.Run(() => dataManager.GetFile<TexFile>(string.Format(x.Key, z))!))
                     .ToArray()));
        this.defaultGlyphRanges =
            this.fdtFiles[GameFontFamilyAndSize.Axis12]
                .ContinueWith(
                    file =>
                    {
                        unsafe
                        {
                            using var pin = file.Result.AsMemory().Pin();
                            var fdt = new FdtFileView(pin.Pointer, file.Result.Length);
                            return fdt.ToGlyphRanges();
                        }
                    });
    }

    /// <summary>
    /// Gets or sets a value indicating whether to override configuration for <see cref="DefaultFontSpec"/>.
    /// </summary>
    public IFontSpec? DefaultFontSpecOverride { get; set; } = null;

    /// <summary>
    /// Gets the default font ID.
    /// </summary>
    public IFontSpec DefaultFontSpec =>
        this.DefaultFontSpecOverride
        ?? Service<DalamudConfiguration>.Get().DefaultFontSpec
#pragma warning disable CS0618 // Type or member is obsolete
        ?? (Service<DalamudConfiguration>.Get().UseAxisFontsFromGame
#pragma warning restore CS0618 // Type or member is obsolete
                ? new()
                {
                    FontId = new GameFontAndFamilyId(GameFontFamily.Axis),
                    SizePx = InterfaceManager.DefaultFontSizePx,
                }
                : new SingleFontSpec
                {
                    FontId = new DalamudAssetFontAndFamilyId(DalamudAsset.NotoSansJpMedium),
                    SizePx = InterfaceManager.DefaultFontSizePx + 1,
                });

    /// <summary>
    /// Gets the service instance of <see cref="Framework"/>.
    /// </summary>
    public Framework Framework { get; }

    /// <summary>
    /// Gets the service instance of <see cref="InterfaceManager"/>.<br />
    /// <see cref="Internal.InterfaceManager.Scene"/> may not yet be available.
    /// </summary>
    public InterfaceManager InterfaceManager { get; }

    /// <summary>
<<<<<<< HEAD
    /// Gets the async task for <see cref="IImGuiScene"/> inside <see cref="InterfaceManager"/>.
=======
    /// Gets the service instance of <see cref="TextureManager"/>.
    /// </summary>
    public TextureManager TextureManager => Service<TextureManager>.Get();

    /// <summary>
    /// Gets the async task for <see cref="RawDX11Scene"/> inside <see cref="InterfaceManager"/>.
>>>>>>> 2cbb8b9e
    /// </summary>
    public Task<IImGuiScene> SceneTask { get; }

    /// <summary>
    /// Gets the default glyph ranges (glyph ranges of <see cref="GameFontFamilyAndSize.Axis12"/>).
    /// </summary>
    public ushort[] DefaultGlyphRanges => ExtractResult(this.defaultGlyphRanges);

    /// <summary>
    /// Gets a value indicating whether game symbol font file is available.
    /// </summary>
    public bool HasGameSymbolsFontFile =>
        this.dalamudAssetManager.IsStreamImmediatelyAvailable(DalamudAsset.LodestoneGameSymbol);

    /// <inheritdoc/>
    void IInternalDisposableService.DisposeService()
    {
        this.cancellationTokenSource.Cancel();
        this.scopedFinalizer.Dispose();
        this.cancellationTokenSource.Dispose();
    }

    /// <summary>
    /// Creates a new instance of a class that implements the <see cref="IFontAtlas"/> interface.
    /// </summary>
    /// <param name="atlasName">Name of atlas, for debugging and logging purposes.</param>
    /// <param name="autoRebuildMode">Specify how to auto rebuild.</param>
    /// <param name="isGlobalScaled">Whether the fonts in the atlas is global scaled.</param>
    /// <param name="ownerPlugin">The owner plugin, if any.</param>
    /// <returns>The new font atlas.</returns>
    public IFontAtlas CreateFontAtlas(
        string atlasName,
        FontAtlasAutoRebuildMode autoRebuildMode,
        bool isGlobalScaled = true,
        LocalPlugin? ownerPlugin = null) =>
        new DalamudFontAtlas(this, atlasName, autoRebuildMode, isGlobalScaled, ownerPlugin);

    /// <summary>
    /// Adds the font from Dalamud Assets.
    /// </summary>
    /// <param name="toolkitPreBuild">The toolkitPostBuild.</param>
    /// <param name="asset">The font.</param>
    /// <param name="fontConfig">The font config.</param>
    /// <returns>The address and size.</returns>
    public ImFontPtr AddFont(
        IFontAtlasBuildToolkitPreBuild toolkitPreBuild,
        DalamudAsset asset,
        in SafeFontConfig fontConfig) =>
        toolkitPreBuild.AddFontFromStream(
            this.dalamudAssetManager.CreateStream(asset),
            fontConfig,
            false,
            $"Asset({asset})");

    /// <summary>
    /// Gets the <see cref="FdtReader"/> for the <see cref="GameFontFamilyAndSize"/>.
    /// </summary>
    /// <param name="gffas">The font family and size.</param>
    /// <returns>The <see cref="FdtReader"/>.</returns>
    public FdtReader GetFdtReader(GameFontFamilyAndSize gffas) => new(ExtractResult(this.fdtFiles[gffas]));

    /// <inheritdoc/>
    public unsafe MemoryHandle CreateFdtFileView(GameFontFamilyAndSize gffas, out FdtFileView fdtFileView)
    {
        var arr = ExtractResult(this.fdtFiles[gffas]);
        var handle = arr.AsMemory().Pin();
        try
        {
            fdtFileView = new(handle.Pointer, arr.Length);
            return handle;
        }
        catch
        {
            handle.Dispose();
            throw;
        }
    }

    /// <inheritdoc/>
    public int GetFontTextureCount(string texPathFormat) =>
        ExtractResult(this.prebakedTextureWraps[texPathFormat]).Length;

    /// <inheritdoc/>
    public TexFile GetTexFile(string texPathFormat, int index) =>
        ExtractResult(ExtractResult(this.texFiles[texPathFormat])[index]);

    /// <inheritdoc/>
    public IDalamudTextureWrap NewFontTextureRef(string texPathFormat, int textureIndex)
    {
        lock (this.prebakedTextureWraps[texPathFormat])
        {
            var wraps = ExtractResult(this.prebakedTextureWraps[texPathFormat]);
            var fileIndex = textureIndex / 4;
            var channelIndex = FdtReader.FontTableEntry.TextureChannelOrder[textureIndex % 4];
            wraps[textureIndex] ??= this.GetChannelTexture(texPathFormat, fileIndex, channelIndex);
            return wraps[textureIndex].CreateWrapSharingLowLevelResource();
        }
    }

    private static T ExtractResult<T>(Task<T> t) => t.IsCompleted ? t.Result : t.GetAwaiter().GetResult();

<<<<<<< HEAD
    private static IDalamudTextureWrap CloneTextureWrap(IDalamudTextureWrap wrap) =>
        wrap switch
        {
            ICloneable cloneable => (IDalamudTextureWrap)cloneable.Clone(),
            not null => wrap.CreateWrapSharingLowLevelResource(),
            _ => throw new NotSupportedException(),
        };

=======
>>>>>>> 2cbb8b9e
    private static unsafe void ExtractChannelFromB8G8R8A8(
        Span<byte> target,
        ReadOnlySpan<byte> source,
        int channelIndex,
        bool targetIsB4G4R4A4)
    {
        var numPixels = Math.Min(source.Length / 4, target.Length / (targetIsB4G4R4A4 ? 2 : 4));

        fixed (byte* sourcePtrImmutable = source)
        {
            var rptr = sourcePtrImmutable + channelIndex;
            fixed (void* targetPtr = target)
            {
                if (targetIsB4G4R4A4)
                {
                    var wptr = (ushort*)targetPtr;
                    while (numPixels-- > 0)
                    {
                        *wptr = (ushort)((*rptr << 8) | 0x0FFF);
                        wptr++;
                        rptr += 4;
                    }
                }
                else
                {
                    var wptr = (uint*)targetPtr;
                    while (numPixels-- > 0)
                    {
                        *wptr = (uint)((*rptr << 24) | 0x00FFFFFF);
                        wptr++;
                        rptr += 4;
                    }
                }
            }
        }
    }

    private static unsafe void ExtractChannelFromB4G4R4A4(
        Span<byte> target,
        ReadOnlySpan<byte> source,
        int channelIndex,
        bool targetIsB4G4R4A4)
    {
        var numPixels = Math.Min(source.Length / 2, target.Length / (targetIsB4G4R4A4 ? 2 : 4));
        fixed (byte* sourcePtrImmutable = source)
        {
            var rptr = sourcePtrImmutable + (channelIndex / 2);
            var rshift = (channelIndex & 1) == 0 ? 0 : 4;
            fixed (void* targetPtr = target)
            {
                if (targetIsB4G4R4A4)
                {
                    var wptr = (ushort*)targetPtr;
                    while (numPixels-- > 0)
                    {
                        *wptr = (ushort)(((*rptr >> rshift) << 12) | 0x0FFF);
                        wptr++;
                        rptr += 2;
                    }
                }
                else
                {
                    var wptr = (uint*)targetPtr;
                    while (numPixels-- > 0)
                    {
                        var v = (*rptr >> rshift) & 0xF;
                        v |= v << 4;
                        *wptr = (uint)((v << 24) | 0x00FFFFFF);
                        wptr++;
                        rptr += 2;
                    }
                }
            }
        }
    }

    private IDalamudTextureWrap GetChannelTexture(string texPathFormat, int fileIndex, int channelIndex)
    {
        var texFile = ExtractResult(ExtractResult(this.texFiles[texPathFormat])[fileIndex]);
        var numPixels = texFile.Header.Width * texFile.Header.Height;

        _ = Service<InterfaceManager.InterfaceManagerWithScene>.Get();
<<<<<<< HEAD
        var targetIsB4G4R4A4 = this.InterfaceManager.SupportsTextureFormat(DXGI_FORMAT.DXGI_FORMAT_B4G4R4A4_UNORM);
=======
        var targetIsB4G4R4A4 = this.TextureManager.IsDxgiFormatSupported(DXGI_FORMAT.DXGI_FORMAT_B4G4R4A4_UNORM);
>>>>>>> 2cbb8b9e
        var bpp = targetIsB4G4R4A4 ? 2 : 4;
        var buffer = ArrayPool<byte>.Shared.Rent(numPixels * bpp);
        try
        {
            var sliceSpan = texFile.SliceSpan(0, 0, out _, out _, out _);
            switch (texFile.Header.Format)
            {
                case TexFile.TextureFormat.B4G4R4A4:
                    // Game ships with this format.
                    ExtractChannelFromB4G4R4A4(buffer, sliceSpan, channelIndex, targetIsB4G4R4A4);
                    break;
                case TexFile.TextureFormat.B8G8R8A8:
                    // In case of modded font textures.
                    ExtractChannelFromB8G8R8A8(buffer, sliceSpan, channelIndex, targetIsB4G4R4A4);
                    break;
                default:
                    // Unlikely.
                    ExtractChannelFromB8G8R8A8(buffer, texFile.ImageData, channelIndex, targetIsB4G4R4A4);
                    break;
            }

            return this.scopedFinalizer.Add(
<<<<<<< HEAD
                this.InterfaceManager.CreateTexture2DFromRaw(
                    buffer,
                    texFile.Header.Width * bpp,
                    texFile.Header.Width,
                    texFile.Header.Height,
                    targetIsB4G4R4A4
                        ? (int)DXGI_FORMAT.DXGI_FORMAT_B4G4R4A4_UNORM
                        : (int)DXGI_FORMAT.DXGI_FORMAT_B8G8R8A8_UNORM,
                    $"{texPathFormat.Format(fileIndex)}(channel={channelIndex})"));
=======
                this.TextureManager.CreateFromRaw(
                    new(
                        texFile.Header.Width,
                        texFile.Header.Height,
                        (int)(targetIsB4G4R4A4
                                  ? DXGI_FORMAT.DXGI_FORMAT_B4G4R4A4_UNORM
                                  : DXGI_FORMAT.DXGI_FORMAT_B8G8R8A8_UNORM),
                        texFile.Header.Width * bpp),
                    buffer,
                    $"{nameof(FontAtlasFactory)}[{texPathFormat.Format(fileIndex)}][{channelIndex}]"));
>>>>>>> 2cbb8b9e
        }
        finally
        {
            ArrayPool<byte>.Shared.Return(buffer);
        }
    }
}<|MERGE_RESOLUTION|>--- conflicted
+++ resolved
@@ -145,16 +145,12 @@
     public InterfaceManager InterfaceManager { get; }
 
     /// <summary>
-<<<<<<< HEAD
+    /// Gets the service instance of <see cref="TextureManager"/>.
+    /// </summary>
+    public TextureManager TextureManager => Service<TextureManager>.Get();
+
+    /// <summary>
     /// Gets the async task for <see cref="IImGuiScene"/> inside <see cref="InterfaceManager"/>.
-=======
-    /// Gets the service instance of <see cref="TextureManager"/>.
-    /// </summary>
-    public TextureManager TextureManager => Service<TextureManager>.Get();
-
-    /// <summary>
-    /// Gets the async task for <see cref="RawDX11Scene"/> inside <see cref="InterfaceManager"/>.
->>>>>>> 2cbb8b9e
     /// </summary>
     public Task<IImGuiScene> SceneTask { get; }
 
@@ -256,17 +252,6 @@
 
     private static T ExtractResult<T>(Task<T> t) => t.IsCompleted ? t.Result : t.GetAwaiter().GetResult();
 
-<<<<<<< HEAD
-    private static IDalamudTextureWrap CloneTextureWrap(IDalamudTextureWrap wrap) =>
-        wrap switch
-        {
-            ICloneable cloneable => (IDalamudTextureWrap)cloneable.Clone(),
-            not null => wrap.CreateWrapSharingLowLevelResource(),
-            _ => throw new NotSupportedException(),
-        };
-
-=======
->>>>>>> 2cbb8b9e
     private static unsafe void ExtractChannelFromB8G8R8A8(
         Span<byte> target,
         ReadOnlySpan<byte> source,
@@ -349,11 +334,7 @@
         var numPixels = texFile.Header.Width * texFile.Header.Height;
 
         _ = Service<InterfaceManager.InterfaceManagerWithScene>.Get();
-<<<<<<< HEAD
-        var targetIsB4G4R4A4 = this.InterfaceManager.SupportsTextureFormat(DXGI_FORMAT.DXGI_FORMAT_B4G4R4A4_UNORM);
-=======
         var targetIsB4G4R4A4 = this.TextureManager.IsDxgiFormatSupported(DXGI_FORMAT.DXGI_FORMAT_B4G4R4A4_UNORM);
->>>>>>> 2cbb8b9e
         var bpp = targetIsB4G4R4A4 ? 2 : 4;
         var buffer = ArrayPool<byte>.Shared.Rent(numPixels * bpp);
         try
@@ -376,17 +357,6 @@
             }
 
             return this.scopedFinalizer.Add(
-<<<<<<< HEAD
-                this.InterfaceManager.CreateTexture2DFromRaw(
-                    buffer,
-                    texFile.Header.Width * bpp,
-                    texFile.Header.Width,
-                    texFile.Header.Height,
-                    targetIsB4G4R4A4
-                        ? (int)DXGI_FORMAT.DXGI_FORMAT_B4G4R4A4_UNORM
-                        : (int)DXGI_FORMAT.DXGI_FORMAT_B8G8R8A8_UNORM,
-                    $"{texPathFormat.Format(fileIndex)}(channel={channelIndex})"));
-=======
                 this.TextureManager.CreateFromRaw(
                     new(
                         texFile.Header.Width,
@@ -397,7 +367,6 @@
                         texFile.Header.Width * bpp),
                     buffer,
                     $"{nameof(FontAtlasFactory)}[{texPathFormat.Format(fileIndex)}][{channelIndex}]"));
->>>>>>> 2cbb8b9e
         }
         finally
         {
