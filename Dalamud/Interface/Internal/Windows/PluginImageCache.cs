using System.Collections.Concurrent;
using System.Collections.Generic;
using System.IO;
using System.Linq;
using System.Net;
using System.Threading;
using System.Threading.Tasks;

using Dalamud.Game;
using Dalamud.Interface.Textures.Internal;
using Dalamud.Interface.Textures.TextureWraps;
using Dalamud.Networking.Http;
using Dalamud.Plugin.Internal;
using Dalamud.Plugin.Internal.Types;
using Dalamud.Plugin.Internal.Types.Manifest;
using Dalamud.Storage.Assets;
using Dalamud.Utility;

using Serilog;

namespace Dalamud.Interface.Internal.Windows;

/// <summary>
/// A cache for plugin icons and images.
/// </summary>
[ServiceManager.EarlyLoadedService]
internal class PluginImageCache : IInternalDisposableService
{
    /// <summary>
    /// Maximum plugin image width.
    /// </summary>
    public const int PluginImageWidth = 730;

    /// <summary>
    /// Maximum plugin image height.
    /// </summary>
    public const int PluginImageHeight = 380;

    /// <summary>
    /// Maximum plugin icon width.
    /// </summary>
    public const int PluginIconWidth = 512;

    /// <summary>
    /// Maximum plugin height.
    /// </summary>
    public const int PluginIconHeight = 512;

    private const string MainRepoImageUrl = "https://raw.githubusercontent.com/goatcorp/DalamudPlugins/api6/{0}/{1}/images/{2}";
    private const string MainRepoDip17ImageUrl = "https://raw.githubusercontent.com/goatcorp/PluginDistD17/main/{0}/{1}/images/{2}";

    [ServiceManager.ServiceDependency]
    private readonly HappyHttpClient happyHttpClient = Service<HappyHttpClient>.Get();

    private readonly BlockingCollection<Tuple<ulong, Func<Task>>> downloadQueue = new();
    private readonly BlockingCollection<Func<Task>> loadQueue = new();
    private readonly CancellationTokenSource cancelToken = new();
    private readonly Task downloadTask;
    private readonly Task loadTask;
    
    private readonly ConcurrentDictionary<string, LoadedIcon?> pluginIconMap = new();
    private readonly ConcurrentDictionary<string, IDalamudTextureWrap?[]?> pluginImagesMap = new();
    private readonly DalamudAssetManager dalamudAssetManager;

    [ServiceManager.ServiceConstructor]
    private PluginImageCache(Dalamud dalamud, DalamudAssetManager dalamudAssetManager)
    {
        this.dalamudAssetManager = dalamudAssetManager;
        this.downloadTask = Task.Factory.StartNew(
            () => this.DownloadTask(8), TaskCreationOptions.LongRunning);
        this.loadTask = Task.Factory.StartNew(
            () => this.LoadTask(Environment.ProcessorCount), TaskCreationOptions.LongRunning);
    }

    /// <summary>
    /// Gets the fallback empty texture.
    /// </summary>
    public IDalamudTextureWrap EmptyTexture =>
        this.dalamudAssetManager.GetDalamudTextureWrap(DalamudAsset.Empty4X4);

    /// <summary>
    /// Gets the disabled plugin icon.
    /// </summary>
    public IDalamudTextureWrap DisabledIcon =>
        this.dalamudAssetManager.GetDalamudTextureWrap(DalamudAsset.DisabledIcon, this.EmptyTexture);

    /// <summary>
    /// Gets the outdated installable plugin icon.
    /// </summary>
    public IDalamudTextureWrap OutdatedInstallableIcon =>
        this.dalamudAssetManager.GetDalamudTextureWrap(DalamudAsset.OutdatedInstallableIcon, this.EmptyTexture);

    /// <summary>
    /// Gets the default plugin icon.
    /// </summary>
    public IDalamudTextureWrap DefaultIcon =>
        this.dalamudAssetManager.GetDalamudTextureWrap(DalamudAsset.DefaultIcon, this.EmptyTexture);

    /// <summary>
    /// Gets the plugin trouble icon overlay.
    /// </summary>
    public IDalamudTextureWrap TroubleIcon =>
        this.dalamudAssetManager.GetDalamudTextureWrap(DalamudAsset.TroubleIcon, this.EmptyTexture);
    
    /// <summary>
    /// Gets the devPlugin icon overlay.
    /// </summary>
    public IDalamudTextureWrap DevPluginIcon =>
        this.dalamudAssetManager.GetDalamudTextureWrap(DalamudAsset.DevPluginIcon, this.EmptyTexture);

    /// <summary>
    /// Gets the plugin update icon overlay.
    /// </summary>
    public IDalamudTextureWrap UpdateIcon =>
        this.dalamudAssetManager.GetDalamudTextureWrap(DalamudAsset.UpdateIcon, this.EmptyTexture);

    /// <summary>
    /// Gets the plugin installed icon overlay.
    /// </summary>
    public IDalamudTextureWrap InstalledIcon =>
        this.dalamudAssetManager.GetDalamudTextureWrap(DalamudAsset.InstalledIcon, this.EmptyTexture);

    /// <summary>
    /// Gets the third party plugin icon overlay.
    /// </summary>
    public IDalamudTextureWrap ThirdIcon =>
        this.dalamudAssetManager.GetDalamudTextureWrap(DalamudAsset.ThirdIcon, this.EmptyTexture);

    /// <summary>
    /// Gets the installed third party plugin icon overlay.
    /// </summary>
    public IDalamudTextureWrap ThirdInstalledIcon =>
        this.dalamudAssetManager.GetDalamudTextureWrap(DalamudAsset.ThirdInstalledIcon, this.EmptyTexture);

    /// <summary>
    /// Gets the core plugin icon.
    /// </summary>
    public IDalamudTextureWrap CorePluginIcon =>
        this.dalamudAssetManager.GetDalamudTextureWrap(DalamudAsset.LogoSmall, this.EmptyTexture);

    /// <inheritdoc/>
    void IInternalDisposableService.DisposeService()
    {
        this.cancelToken.Cancel();
        this.downloadQueue.CompleteAdding();
        this.loadQueue.CompleteAdding();

        if (!Task.WaitAll(new[] { this.loadTask, this.downloadTask }, 4000))
        {
            Log.Error("Plugin Image download/load thread has not cancelled in time");
        }

        this.cancelToken.Dispose();
        this.downloadQueue.Dispose();
        this.loadQueue.Dispose();

        foreach (var icon in this.pluginIconMap.Values)
        {
            icon?.Texture.Dispose();
        }

        foreach (var images in this.pluginImagesMap.Values)
        {
            foreach (var image in images)
            {
                image?.Dispose();
            }
        }

        this.pluginIconMap.Clear();
        this.pluginImagesMap.Clear();
    }

    /// <summary>
    /// Clear the cache of downloaded icons.
    /// </summary>
    public void ClearIconCache()
    {
        this.pluginIconMap.Clear();
        this.pluginImagesMap.Clear();
    }

    /// <summary>
    /// Try to get the icon associated with the internal name of a plugin.
    /// Uses the name within the manifest to search.
    /// </summary>
    /// <param name="plugin">The installed plugin, if available.</param>
    /// <param name="manifest">The plugin manifest.</param>
    /// <param name="isThirdParty">If the plugin was third party sourced.</param>
    /// <param name="iconTexture">Cached image textures, or an empty array.</param>
    /// <param name="loadedSince">The time the icon was successfully downloaded.</param>
    /// <returns>True if an entry exists, may be null if currently downloading.</returns>
    public bool TryGetIcon(LocalPlugin? plugin, IPluginManifest manifest, bool isThirdParty, out IDalamudTextureWrap? iconTexture, out DateTime? loadedSince)
    {
        iconTexture = null;
        loadedSince = null;

        if (manifest == null || manifest.InternalName == null)
        {
            Log.Error("THIS SHOULD NEVER HAPPEN! manifest == null || manifest.InternalName == null");
            return false;
        }

        if (!this.pluginIconMap.TryAdd(manifest.InternalName, null))
        {
            var loaded = this.pluginIconMap[manifest.InternalName];
            if (loaded != null)
            {
                iconTexture = loaded.Texture;
                loadedSince = loaded.LoadedSince;
            }

            return true;
        }

        var requestedFrame = Service<DalamudInterface>.GetNullable()?.FrameCount ?? 0;
        Task.Run(async () =>
        {
            try
            {
                var texture = await this.DownloadPluginIconAsync(plugin, manifest, isThirdParty, requestedFrame);
                if (texture != null)
                    this.pluginIconMap[manifest.InternalName] = new LoadedIcon(texture, DateTime.Now);
            }
            catch (Exception ex)
            {
                Log.Error(ex, $"An unexpected error occurred with the icon for {manifest.InternalName}");
            }
        });

        return false;
    }

    /// <summary>
    /// Try to get any images associated with the internal name of a plugin.
    /// Uses the name within the manifest to search.
    /// </summary>
    /// <param name="plugin">The installed plugin, if available.</param>
    /// <param name="manifest">The plugin manifest.</param>
    /// <param name="isThirdParty">If the plugin was third party sourced.</param>
    /// <param name="imageTextures">Cached image textures, or an empty array.</param>
    /// <returns>True if the image array exists, may be empty if currently downloading.</returns>
    public bool TryGetImages(LocalPlugin? plugin, IPluginManifest manifest, bool isThirdParty, out IDalamudTextureWrap?[] imageTextures)
    {
        if (!this.pluginImagesMap.TryAdd(manifest.InternalName, null))
        {
            var found = this.pluginImagesMap[manifest.InternalName];
            imageTextures = found ?? Array.Empty<IDalamudTextureWrap?>();
            return true;
        }

        var target = new IDalamudTextureWrap?[5];
        this.pluginImagesMap[manifest.InternalName] = target;
        imageTextures = target;

        var requestedFrame = Service<DalamudInterface>.GetNullable()?.FrameCount ?? 0;
        Task.Run(async () =>
        {
            try
            {
                await this.DownloadPluginImagesAsync(target, plugin, manifest, isThirdParty, requestedFrame);
            }
            catch (Exception ex)
            {
                Log.Error(ex, $"An unexpected error occurred with the images for {manifest.InternalName}");
            }
        });

        return false;
    }

    private async Task<IDalamudTextureWrap?> TryLoadImage(
        byte[]? bytes,
        string name,
        string? loc,
        IPluginManifest manifest,
        int maxWidth,
        int maxHeight,
        bool requireSquare)
    {
        if (bytes == null)
            return null;

        var textureManager = await Service<TextureManager>.GetAsync();

        IDalamudTextureWrap? image;
        // FIXME(goat): This is a hack around this call failing randomly in certain situations. Might be related to not being called on the main thread.
        try
        {
<<<<<<< HEAD
            image = interfaceManager.CreateTexture2DFromBytes(bytes, name);
        }
        catch (Exception ex)
        {
            Log.Error(ex, "Access violation during load plugin {name} from {Loc} (Async Thread)", name, loc);

            try
            {
                image = await framework.RunOnFrameworkThread(
                            () => interfaceManager.CreateTexture2DFromBytes(bytes, name));
            }
            catch (Exception ex2)
            {
                Log.Error(ex2, "Access violation during load plugin {name} from {Loc} (Framework Thread)", name, loc);
                return null;
            }
        }

        if (image == null)
        {
            Log.Error($"Could not load {name} for {manifest.InternalName} at {loc}");
=======
            image = await textureManager.CreateFromImageAsync(
                        bytes,
                        $"{nameof(PluginImageCache)}({name} for {manifest.InternalName} at {loc})");
        }
        catch (Exception ex)
        {
            Log.Error(ex, $"Could not load {name} for {manifest.InternalName} at {loc}");
>>>>>>> 2cbb8b9e
            return null;
        }

        if (image.Width > maxWidth || image.Height > maxHeight)
        {
            Log.Error($"Plugin {name} for {manifest.InternalName} at {loc} was larger than the maximum allowed resolution ({image.Width}x{image.Height} > {maxWidth}x{maxHeight}).");
            image.Dispose();
            return null;
        }

        if (requireSquare && image.Height != image.Width)
        {
            Log.Error($"Plugin {name} for {manifest.InternalName} at {loc} was not square.");
            image.Dispose();
            return null;
        }

        return image!;
    }

    private Task<T> RunInDownloadQueue<T>(Func<Task<T>> func, ulong requestedFrame)
    {
        var tcs = new TaskCompletionSource<T>();
        this.downloadQueue.Add(Tuple.Create(requestedFrame, async () =>
        {
            try
            {
                tcs.SetResult(await func());
            }
            catch (Exception e)
            {
                tcs.SetException(e);
            }
        }));
        return tcs.Task;
    }

    private Task<T> RunInLoadQueue<T>(Func<Task<T>> func)
    {
        var tcs = new TaskCompletionSource<T>();
        this.loadQueue.Add(async () =>
        {
            try
            {
                tcs.SetResult(await func());
            }
            catch (Exception e)
            {
                tcs.SetException(e);
            }
        });
        return tcs.Task;
    }

    private async Task DownloadTask(int concurrency)
    {
        var token = this.cancelToken.Token;
        var runningTasks = new List<Task>();
        var pendingFuncs = new List<Tuple<ulong, Func<Task>>>();
        while (true)
        {
            try
            {
                token.ThrowIfCancellationRequested();
                if (!pendingFuncs.Any())
                {
                    if (!this.downloadQueue.TryTake(out var taskTuple, -1, token))
                        return;

                    pendingFuncs.Add(taskTuple);
                }

                token.ThrowIfCancellationRequested();
                while (this.downloadQueue.TryTake(out var taskTuple, 0, token))
                    pendingFuncs.Add(taskTuple);

                // Process most recently requested items first in terms of frame index.
                pendingFuncs = pendingFuncs.OrderBy(x => x.Item1).ToList();

                var item1 = pendingFuncs.Last().Item1;
                while (pendingFuncs.Any() && pendingFuncs.Last().Item1 == item1)
                {
                    token.ThrowIfCancellationRequested();
                    while (runningTasks.Count >= concurrency)
                    {
                        await Task.WhenAny(runningTasks);
                        runningTasks.RemoveAll(task => task.IsCompleted);
                    }

                    token.ThrowIfCancellationRequested();
                    runningTasks.Add(Task.Run(pendingFuncs.Last().Item2, token));
                    pendingFuncs.RemoveAt(pendingFuncs.Count - 1);
                }
            }
            catch (OperationCanceledException)
            {
                // Shutdown signal.
                break;
            }
            catch (Exception ex)
            {
                Log.Error(ex, "An unhandled exception occurred in the plugin image downloader");
            }

            while (runningTasks.Count >= concurrency)
            {
                await Task.WhenAny(runningTasks);
                runningTasks.RemoveAll(task => task.IsCompleted);
            }
        }

        await Task.WhenAll(runningTasks);
        Log.Debug("Plugin image downloader has shutdown");
    }

    private async Task LoadTask(int concurrency)
    {
        var token = this.cancelToken.Token;
        var runningTasks = new List<Task>();
        while (true)
        {
            try
            {
                token.ThrowIfCancellationRequested();
                while (runningTasks.Count >= concurrency)
                {
                    await Task.WhenAny(runningTasks);
                    runningTasks.RemoveAll(task => task.IsCompleted);
                }

                if (!this.loadQueue.TryTake(out var func, -1, token))
                    return;
                runningTasks.Add(Task.Run(func, token));
            }
            catch (OperationCanceledException)
            {
                // Shutdown signal.
                break;
            }
            catch (Exception ex)
            {
                Log.Error(ex, "An unhandled exception occurred in the plugin image loader");
            }
        }

        await Task.WhenAll(runningTasks);
        Log.Debug("Plugin image loader has shutdown");
    }

    private async Task<IDalamudTextureWrap?> DownloadPluginIconAsync(LocalPlugin? plugin, IPluginManifest manifest, bool isThirdParty, ulong requestedFrame)
    {
        if (plugin is { IsDev: true })
        {
            var file = this.GetPluginIconFileInfo(plugin);
            if (file != null)
            {
                Log.Verbose($"Fetching icon for {manifest.InternalName} from {file.FullName}");

                var fileBytes = await this.RunInDownloadQueue(
                                    () => File.ReadAllBytesAsync(file.FullName),
                                    requestedFrame);
                var fileIcon = await this.RunInLoadQueue(
                                   () => this.TryLoadImage(
                                       fileBytes,
                                       "icon",
                                       file.FullName,
                                       manifest,
                                       PluginIconWidth,
                                       PluginIconHeight,
                                       true));
                if (fileIcon != null)
                {
                    Log.Verbose($"Plugin icon for {manifest.InternalName} loaded from disk");
                    return fileIcon;
                }
            }

            // Dev plugins are likely going to look like a main repo plugin, the InstalledFrom field is going to be null.
            // So instead, set the value manually so we download from the urls specified.
            isThirdParty = true;
        }

        var useTesting = Service<PluginManager>.Get().UseTesting(manifest);
        var url = this.GetPluginIconUrl(manifest, isThirdParty, useTesting);

        if (url.IsNullOrEmpty())
        {
            Log.Verbose($"Plugin icon for {manifest.InternalName} is not available");
            return null;
        }

        Log.Verbose($"Downloading icon for {manifest.InternalName} from {url}");

        // ReSharper disable once RedundantTypeArgumentsOfMethod
        var bytes = await this.RunInDownloadQueue<byte[]?>(
                        async () =>
                        {
                            var data = await this.happyHttpClient.SharedHttpClient.GetAsync(url);
                            if (data.StatusCode == HttpStatusCode.NotFound)
                                return null;

                            data.EnsureSuccessStatusCode();
                            return await data.Content.ReadAsByteArrayAsync();
                        },
                        requestedFrame);

        if (bytes == null)
            return null;

        var icon = await this.RunInLoadQueue(
                       () => this.TryLoadImage(bytes, "icon", url, manifest, PluginIconWidth, PluginIconHeight, true));
        if (icon != null)
            Log.Verbose($"Plugin icon for {manifest.InternalName} loaded");
        return icon;
    }

    private async Task DownloadPluginImagesAsync(IDalamudTextureWrap?[] pluginImages, LocalPlugin? plugin, IPluginManifest manifest, bool isThirdParty, ulong requestedFrame)
    {
        if (plugin is { IsDev: true })
        {
            var fileTasks = new List<Task>();
            var files = this.GetPluginImageFileInfos(plugin)
                            .Where(x => x is { Exists: true })
                            .Select(x => (FileInfo)x!)
                            .ToList();
            for (var i = 0; i < files.Count && i < pluginImages.Length; i++)
            {
                var file = files[i];
                var i2 = i;
                fileTasks.Add(Task.Run(async () =>
                {
                    var bytes = await this.RunInDownloadQueue(
                                    () => File.ReadAllBytesAsync(file.FullName),
                                    requestedFrame);
                    var image = await this.RunInLoadQueue(
                                    () => this.TryLoadImage(
                                        bytes,
                                        $"image{i2 + 1}",
                                        file.FullName,
                                        manifest,
                                        PluginImageWidth,
                                        PluginImageHeight,
                                        false));
                    if (image == null)
                        return;

                    Log.Verbose($"Plugin image{i2 + 1} for {manifest.InternalName} loaded from disk");
                    pluginImages[i2] = image;
                }));
            }

            try
            {
                await Task.WhenAll(fileTasks);
            }
            catch (Exception ex)
            {
                Log.Error(ex, $"Failed to load at least one plugin image from filesystem");
            }

            if (pluginImages.Any(x => x != null))
                return;

            // Dev plugins are likely going to look like a main repo plugin, the InstalledFrom field is going to be null.
            // So instead, set the value manually so we download from the urls specified.
            isThirdParty = true;
        }

        var useTesting = Service<PluginManager>.Get().UseTesting(manifest);
        var urls = this.GetPluginImageUrls(manifest, isThirdParty, useTesting);
        urls = urls?.Where(x => !string.IsNullOrEmpty(x)).ToList();
        if (urls?.Any() != true)
        {
            Log.Verbose($"Images for {manifest.InternalName} are not available");
            return;
        }

        var tasks = new List<Task>();
        for (var i = 0; i < urls.Count && i < pluginImages.Length; i++)
        {
            var i2 = i;
            var url = urls[i];
            tasks.Add(Task.Run(async () =>
            {
                Log.Verbose($"Downloading image{i2 + 1} for {manifest.InternalName} from {url}");
                // ReSharper disable once RedundantTypeArgumentsOfMethod
                var bytes = await this.RunInDownloadQueue<byte[]?>(
                                async () =>
                                {
                                    var httpClient = Service<HappyHttpClient>.Get().SharedHttpClient;

                                    var data = await httpClient.GetAsync(url);
                                    if (data.StatusCode == HttpStatusCode.NotFound)
                                        return null;

                                    data.EnsureSuccessStatusCode();
                                    return await data.Content.ReadAsByteArrayAsync();
                                },
                                requestedFrame);

                if (bytes == null)
                    return;

                var image = await this.TryLoadImage(
                                bytes,
                                $"image{i2 + 1}",
                                "queue",
                                manifest,
                                PluginImageWidth,
                                PluginImageHeight,
                                false);
                if (image == null)
                    return;

                Log.Verbose($"Image{i2 + 1} for {manifest.InternalName} loaded");
                pluginImages[i2] = image;
            }));
        }

        try
        {
            await Task.WhenAll(tasks);
        }
        catch (Exception ex)
        {
            Log.Error(ex, "Failed to load at least one plugin image from network.");
        }
    }

    private string? GetPluginIconUrl(IPluginManifest manifest, bool isThirdParty, bool isTesting)
    {
        if (isThirdParty)
            return manifest.IconUrl;

        return MainRepoDip17ImageUrl.Format(manifest.Dip17Channel!, manifest.InternalName, "icon.png");
    }

    private List<string?>? GetPluginImageUrls(IPluginManifest manifest, bool isThirdParty, bool isTesting)
    {
        if (isThirdParty)
        {
            if (manifest.ImageUrls?.Count > 5)
            {
                Log.Warning($"Plugin {manifest.InternalName} has too many images");
                return manifest.ImageUrls.Take(5).ToList();
            }

            return manifest.ImageUrls;
        }

        var output = new List<string>();
        for (var i = 1; i <= 5; i++)
        {
            output.Add(MainRepoDip17ImageUrl.Format(manifest.Dip17Channel!, manifest.InternalName, $"image{i}.png"));
        }

        return output;
    }

    private FileInfo? GetPluginIconFileInfo(LocalPlugin? plugin)
    {
        var pluginDir = plugin?.DllFile.Directory;
        if (pluginDir == null)
            return null;

        var devUrl = new FileInfo(Path.Combine(pluginDir.FullName, "images", "icon.png"));
        if (devUrl.Exists)
            return devUrl;

        return null;
    }

    private List<FileInfo?> GetPluginImageFileInfos(LocalPlugin? plugin)
    {
        var output = new List<FileInfo>();

        var pluginDir = plugin?.DllFile.Directory;
        if (pluginDir == null)
            return output;

        for (var i = 1; i <= 5; i++)
        {
            var devUrl = new FileInfo(Path.Combine(pluginDir.FullName, "images", $"image{i}.png"));
            if (devUrl.Exists)
            {
                output.Add(devUrl);
                continue;
            }

            output.Add(null);
        }

        return output;
    }
    
    /// <summary>
    /// Record for a loaded icon.
    /// </summary>
    /// <param name="Texture">The texture of the icon.</param>
    /// <param name="LoadedSince">The time the icon was loaded at.</param>
    private record LoadedIcon(IDalamudTextureWrap Texture, DateTime LoadedSince);
}<|MERGE_RESOLUTION|>--- conflicted
+++ resolved
@@ -15,7 +15,6 @@
 using Dalamud.Plugin.Internal.Types.Manifest;
 using Dalamud.Storage.Assets;
 using Dalamud.Utility;
-
 using Serilog;
 
 namespace Dalamud.Interface.Internal.Windows;
@@ -287,29 +286,6 @@
         // FIXME(goat): This is a hack around this call failing randomly in certain situations. Might be related to not being called on the main thread.
         try
         {
-<<<<<<< HEAD
-            image = interfaceManager.CreateTexture2DFromBytes(bytes, name);
-        }
-        catch (Exception ex)
-        {
-            Log.Error(ex, "Access violation during load plugin {name} from {Loc} (Async Thread)", name, loc);
-
-            try
-            {
-                image = await framework.RunOnFrameworkThread(
-                            () => interfaceManager.CreateTexture2DFromBytes(bytes, name));
-            }
-            catch (Exception ex2)
-            {
-                Log.Error(ex2, "Access violation during load plugin {name} from {Loc} (Framework Thread)", name, loc);
-                return null;
-            }
-        }
-
-        if (image == null)
-        {
-            Log.Error($"Could not load {name} for {manifest.InternalName} at {loc}");
-=======
             image = await textureManager.CreateFromImageAsync(
                         bytes,
                         $"{nameof(PluginImageCache)}({name} for {manifest.InternalName} at {loc})");
@@ -317,7 +293,6 @@
         catch (Exception ex)
         {
             Log.Error(ex, $"Could not load {name} for {manifest.InternalName} at {loc}");
->>>>>>> 2cbb8b9e
             return null;
         }
 
