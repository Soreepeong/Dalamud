// #define IMEDEBUG

using System.Collections.Generic;
using System.Diagnostics;
using System.Diagnostics.CodeAnalysis;
using System.Linq;
using System.Numerics;
using System.Reflection;
using System.Runtime.CompilerServices;
using System.Runtime.InteropServices;
using System.Text;
using System.Text.Unicode;

using Dalamud.Game.Text;
using Dalamud.Hooking.WndProcHook;
using Dalamud.Interface.GameFonts;
using Dalamud.Interface.Internal.ManagedAsserts;
using Dalamud.Interface.ManagedFontAtlas.Internals;
using Dalamud.Interface.Utility;

using ImGuiNET;

#if IMEDEBUG
using Serilog;
#endif

using TerraFX.Interop.Windows;

using static TerraFX.Interop.Windows.Windows;

namespace Dalamud.Interface.Internal;

/// <summary>
/// This class handles CJK IME.
/// </summary>
<<<<<<< HEAD
[ServiceManager.BlockingEarlyLoadedService]
internal sealed unsafe class DalamudIme : IInternalDisposableService
=======
[ServiceManager.EarlyLoadedService]
internal sealed unsafe class DalamudIme : IDisposable, IServiceType
>>>>>>> cf4a9e30
{
    private const int CImGuiStbTextCreateUndoOffset = 0xB57A0;
    private const int CImGuiStbTextUndoOffset = 0xB59C0;

    private const int ImePageSize = 9;

    private static readonly Dictionary<int, string> WmNames =
        typeof(WM).GetFields(BindingFlags.Public | BindingFlags.Static)
                  .Where(x => x.IsLiteral && !x.IsInitOnly && x.FieldType == typeof(int))
                  .Select(x => ((int)x.GetRawConstantValue()!, x.Name))
                  .DistinctBy(x => x.Item1)
                  .ToDictionary(x => x.Item1, x => x.Name);

    private static readonly UnicodeRange[] HanRange =
    {
        UnicodeRanges.CjkRadicalsSupplement,
        UnicodeRanges.CjkSymbolsandPunctuation,
        UnicodeRanges.CjkUnifiedIdeographsExtensionA,
        UnicodeRanges.CjkUnifiedIdeographs,
        UnicodeRanges.CjkCompatibilityIdeographs,
        UnicodeRanges.CjkCompatibilityForms,
        // No more; Extension B~ are outside BMP range
    };

    private static readonly UnicodeRange[] HangulRange =
    {
        UnicodeRanges.HangulJamo,
        UnicodeRanges.HangulSyllables,
        UnicodeRanges.HangulCompatibilityJamo,
        UnicodeRanges.HangulJamoExtendedA,
        UnicodeRanges.HangulJamoExtendedB,
    };

    private static readonly delegate* unmanaged<ImGuiInputTextState*, StbTextEditState*, int, int, int, void>
        StbTextMakeUndoReplace;

    private static readonly delegate* unmanaged<ImGuiInputTextState*, StbTextEditState*, void> StbTextUndo;

    [ServiceManager.ServiceDependency]
    private readonly WndProcHookManager wndProcHookManager = Service<WndProcHookManager>.Get();

    private readonly InterfaceManager interfaceManager;

    private readonly ImGuiSetPlatformImeDataDelegate setPlatformImeDataDelegate;

    /// <summary>The candidates.</summary>
    private readonly List<string> candidateStrings = new();

    /// <summary>The selected imm component.</summary>
    private string compositionString = string.Empty;

    /// <summary>The cursor position in screen coordinates.</summary>
    private Vector2 cursorScreenPos;

    /// <summary>The associated viewport.</summary>
    private ImGuiViewportPtr associatedViewport;

    /// <summary>The index of the first imm candidate in relation to the full list.</summary>
    private CANDIDATELIST immCandNative;

    /// <summary>The partial conversion from-range.</summary>
    private int partialConversionFrom;

    /// <summary>The partial conversion to-range.</summary>
    private int partialConversionTo;

    /// <summary>The cursor offset in the composition string.</summary>
    private int compositionCursorOffset;

    /// <summary>The input mode icon from <see cref="SeIconChar"/>.</summary>
    private char inputModeIcon;

    /// <summary>Undo range for modifying the buffer while composition is in progress.</summary>
    private (int Start, int End, int Cursor)? temporaryUndoSelection;

    private bool updateInputLanguage = true;
    private bool updateImeStatusAgain;

    [SuppressMessage("StyleCop.CSharp.SpacingRules", "SA1003:Symbols should be spaced correctly", Justification = ".")]
    static DalamudIme()
    {
        nint cimgui;
        try
        {
            _ = ImGui.GetCurrentContext();

            cimgui = Process.GetCurrentProcess().Modules.Cast<ProcessModule>()
                            .First(x => x.ModuleName == "cimgui.dll")
                            .BaseAddress;
        }
        catch
        {
            return;
        }

        StbTextMakeUndoReplace =
            (delegate* unmanaged<ImGuiInputTextState*, StbTextEditState*, int, int, int, void>)
            (cimgui + CImGuiStbTextCreateUndoOffset);
        StbTextUndo =
            (delegate* unmanaged<ImGuiInputTextState*, StbTextEditState*, void>)
            (cimgui + CImGuiStbTextUndoOffset);
    }

    [ServiceManager.ServiceConstructor]
    private DalamudIme(InterfaceManager.InterfaceManagerWithScene imws)
    {
        Debug.Assert(ImGuiHelpers.IsImGuiInitialized, "IMWS initialized but IsImGuiInitialized is false?");

        this.interfaceManager = imws.Manager;
        this.setPlatformImeDataDelegate = this.ImGuiSetPlatformImeData;

        ImGui.GetIO().SetPlatformImeDataFn = Marshal.GetFunctionPointerForDelegate(this.setPlatformImeDataDelegate);
        this.interfaceManager.Draw += this.Draw;
        this.wndProcHookManager.PreWndProc += this.WndProcHookManagerOnPreWndProc;
    }

    /// <summary>
    /// Finalizes an instance of the <see cref="DalamudIme"/> class.
    /// </summary>
    ~DalamudIme() => this.ReleaseUnmanagedResources();

    private delegate void ImGuiSetPlatformImeDataDelegate(ImGuiViewportPtr viewport, ImGuiPlatformImeDataPtr data);

    /// <summary>
    /// Gets a value indicating whether Han(Chinese) input has been detected.
    /// </summary>
    public bool EncounteredHan { get; private set; }

    /// <summary>
    /// Gets a value indicating whether Hangul(Korean) input has been detected.
    /// </summary>
    public bool EncounteredHangul { get; private set; }

    /// <summary>
    /// Gets a value indicating whether to display the cursor in input text. This also deals with blinking.
    /// </summary>
    private static bool ShowCursorInInputText
    {
        get
        {
            if (!ImGuiHelpers.IsImGuiInitialized)
                return true;
            if (!ImGui.GetIO().ConfigInputTextCursorBlink)
                return true;
            var textState = TextState;
            if (textState->Id == 0 || (textState->Flags & ImGuiInputTextFlags.ReadOnly) != 0)
                return true;
            if (textState->CursorAnim <= 0)
                return true;
            return textState->CursorAnim % 1.2f <= 0.8f;
        }
    }

    private static ImGuiInputTextState* TextState =>
        (ImGuiInputTextState*)(ImGui.GetCurrentContext() + ImGuiContextOffsets.TextStateOffset);

    /// <summary>Gets a value indicating whether to display partial conversion status.</summary>
    private bool ShowPartialConversion => this.partialConversionFrom != 0 ||
                                          this.partialConversionTo != this.compositionString.Length;

    /// <summary>Gets a value indicating whether to draw.</summary>
    private bool ShouldDraw =>
        this.candidateStrings.Count != 0 || this.ShowPartialConversion || this.inputModeIcon != default;

    /// <inheritdoc/>
    void IInternalDisposableService.DisposeService()
    {
        this.interfaceManager.Draw -= this.Draw;
        this.ReleaseUnmanagedResources();
        GC.SuppressFinalize(this);
    }

    /// <summary>
    /// Looks for the characters inside <paramref name="str"/> and enables fonts accordingly.
    /// </summary>
    /// <param name="str">The string.</param>
    public void ReflectCharacterEncounters(string str)
    {
        foreach (var chr in str)
        {
            if (!this.EncounteredHan)
            {
                if (HanRange.Any(x => x.FirstCodePoint <= chr && chr < x.FirstCodePoint + x.Length))
                {
                    if (Service<FontAtlasFactory>.Get()
                                                 ?.GetFdtReader(GameFontFamilyAndSize.Axis12)
                                                 .FindGlyph(chr) is null)
                    {
                        this.EncounteredHan = true;
                        Service<InterfaceManager>.Get().RebuildFonts();
                    }
                }
            }

            if (!this.EncounteredHangul)
            {
                if (HangulRange.Any(x => x.FirstCodePoint <= chr && chr < x.FirstCodePoint + x.Length))
                {
                    this.EncounteredHangul = true;
                    Service<InterfaceManager>.Get().RebuildFonts();
                }
            }
        }
    }

    private static string ImmGetCompositionString(HIMC hImc, uint comp)
    {
        var numBytes = ImmGetCompositionStringW(hImc, comp, null, 0);
        if (numBytes == 0)
            return string.Empty;

        var data = stackalloc char[numBytes / 2];
        _ = ImmGetCompositionStringW(hImc, comp, data, (uint)numBytes);
        return new(data, 0, numBytes / 2);
    }

    private void ReleaseUnmanagedResources()
    {
        if (ImGuiHelpers.IsImGuiInitialized)
            ImGui.GetIO().SetPlatformImeDataFn = nint.Zero;
    }

    private void WndProcHookManagerOnPreWndProc(WndProcEventArgs args)
    {
        if (!ImGuiHelpers.IsImGuiInitialized)
        {
            this.updateInputLanguage = true;
            return;
        }

        // Are we not the target of text input?
        if (!ImGui.GetIO().WantTextInput)
        {
            this.updateInputLanguage = true;
            return;
        }

        var hImc = ImmGetContext(args.Hwnd);
        if (hImc == nint.Zero)
        {
            this.updateInputLanguage = true;
            return;
        }

        try
        {
            var invalidTarget = TextState->Id == 0 || (TextState->Flags & ImGuiInputTextFlags.ReadOnly) != 0;

#if IMEDEBUG
            switch (args.Message)
            {
                case WM.WM_IME_NOTIFY:
                    Log.Verbose($"{nameof(WM.WM_IME_NOTIFY)}({ImeDebug.ImnName((int)args.WParam)}, 0x{args.LParam:X})");
                    break;
                case WM.WM_IME_CONTROL:
                    Log.Verbose(
                        $"{nameof(WM.WM_IME_CONTROL)}({ImeDebug.ImcName((int)args.WParam)}, 0x{args.LParam:X})");
                    break;
                case WM.WM_IME_REQUEST:
                    Log.Verbose(
                        $"{nameof(WM.WM_IME_REQUEST)}({ImeDebug.ImrName((int)args.WParam)}, 0x{args.LParam:X})");
                    break;
                case WM.WM_IME_SELECT:
                    Log.Verbose($"{nameof(WM.WM_IME_SELECT)}({(int)args.WParam != 0}, 0x{args.LParam:X})");
                    break;
                case WM.WM_IME_STARTCOMPOSITION:
                    Log.Verbose($"{nameof(WM.WM_IME_STARTCOMPOSITION)}()");
                    break;
                case WM.WM_IME_COMPOSITION:
                    Log.Verbose(
                        $"{nameof(WM.WM_IME_COMPOSITION)}({(char)args.WParam}, {ImeDebug.GcsName((int)args.LParam)})");
                    break;
                case WM.WM_IME_COMPOSITIONFULL:
                    Log.Verbose($"{nameof(WM.WM_IME_COMPOSITIONFULL)}()");
                    break;
                case WM.WM_IME_ENDCOMPOSITION:
                    Log.Verbose($"{nameof(WM.WM_IME_ENDCOMPOSITION)}()");
                    break;
                case WM.WM_IME_CHAR:
                    Log.Verbose($"{nameof(WM.WM_IME_CHAR)}({(char)args.WParam}, 0x{args.LParam:X})");
                    break;
                case WM.WM_IME_KEYDOWN:
                    Log.Verbose($"{nameof(WM.WM_IME_KEYDOWN)}({(char)args.WParam}, 0x{args.LParam:X})");
                    break;
                case WM.WM_IME_KEYUP:
                    Log.Verbose($"{nameof(WM.WM_IME_KEYUP)}({(char)args.WParam}, 0x{args.LParam:X})");
                    break;
                case WM.WM_IME_SETCONTEXT:
                    Log.Verbose($"{nameof(WM.WM_IME_SETCONTEXT)}({(int)args.WParam != 0}, 0x{args.LParam:X})");
                    break;
            }
#endif
            if (this.updateInputLanguage
                || (args.Message == WM.WM_IME_NOTIFY
                    && (int)args.WParam
                    is IMN.IMN_SETCONVERSIONMODE
                    or IMN.IMN_OPENSTATUSWINDOW
                    or IMN.IMN_CLOSESTATUSWINDOW))
            {
                this.UpdateInputLanguage(hImc);
                this.updateInputLanguage = false;
            }

            if (this.updateImeStatusAgain)
            {
                this.ReplaceCompositionString(hImc, false);
                this.UpdateCandidates(hImc);
                this.updateImeStatusAgain = false;
            }

            switch (args.Message)
            {
                case WM.WM_IME_NOTIFY
                    when (nint)args.WParam is IMN.IMN_OPENCANDIDATE or IMN.IMN_CLOSECANDIDATE
                         or IMN.IMN_CHANGECANDIDATE:
                    this.UpdateCandidates(hImc);
                    this.updateImeStatusAgain = true;
                    args.SuppressWithValue(0);
                    break;

                case WM.WM_IME_STARTCOMPOSITION:
                    this.updateImeStatusAgain = true;
                    args.SuppressWithValue(0);
                    break;

                case WM.WM_IME_COMPOSITION:
                    if (invalidTarget)
                        ImmNotifyIME(hImc, NI.NI_COMPOSITIONSTR, CPS_CANCEL, 0);
                    else
                        this.ReplaceCompositionString(hImc, ((int)args.LParam & GCS.GCS_RESULTSTR) != 0);

                    this.updateImeStatusAgain = true;
                    args.SuppressWithValue(0);
                    break;

                case WM.WM_IME_ENDCOMPOSITION:
                    this.ClearState(hImc, false);
                    this.updateImeStatusAgain = true;
                    args.SuppressWithValue(0);
                    break;

                case WM.WM_IME_CHAR:
                case WM.WM_IME_KEYDOWN:
                case WM.WM_IME_KEYUP:
                case WM.WM_IME_CONTROL:
                case WM.WM_IME_REQUEST:
                    this.updateImeStatusAgain = true;
                    args.SuppressWithValue(0);
                    break;

                case WM.WM_IME_SETCONTEXT:
                    // Hide candidate and composition windows.
                    args.LParam = (LPARAM)((nint)args.LParam & ~(ISC_SHOWUICOMPOSITIONWINDOW | 0xF));

                    this.updateImeStatusAgain = true;
                    args.SuppressWithDefault();
                    break;

                case WM.WM_IME_NOTIFY:
                case WM.WM_IME_COMPOSITIONFULL:
                case WM.WM_IME_SELECT:
                    this.updateImeStatusAgain = true;
                    break;

                case WM.WM_KEYDOWN when (int)args.WParam is
                                        VK.VK_TAB
                                        or VK.VK_PRIOR
                                        or VK.VK_NEXT
                                        or VK.VK_END
                                        or VK.VK_HOME
                                        or VK.VK_LEFT
                                        or VK.VK_UP
                                        or VK.VK_RIGHT
                                        or VK.VK_DOWN
                                        or VK.VK_RETURN:
                    if (this.candidateStrings.Count != 0)
                    {
                        this.ClearState(hImc);
                        args.WParam = VK.VK_PROCESSKEY;
                    }

                    this.UpdateCandidates(hImc);
                    break;

                case WM.WM_KEYDOWN when (int)args.WParam is VK.VK_ESCAPE && this.candidateStrings.Count != 0:
                    this.ClearState(hImc);
                    args.SuppressWithDefault();
                    break;

                case WM.WM_LBUTTONDOWN:
                case WM.WM_RBUTTONDOWN:
                case WM.WM_MBUTTONDOWN:
                case WM.WM_XBUTTONDOWN:
                    ImmNotifyIME(hImc, NI.NI_COMPOSITIONSTR, CPS_COMPLETE, 0);
                    break;
            }
        }
        finally
        {
            ImmReleaseContext(args.Hwnd, hImc);
        }
    }

    private void UpdateInputLanguage(HIMC hImc)
    {
        uint conv, sent;
        ImmGetConversionStatus(hImc, &conv, &sent);
        var lang = GetKeyboardLayout(0);
        var open = ImmGetOpenStatus(hImc) != false;

        var native = (conv & 1) != 0;
        var katakana = (conv & 2) != 0;
        var fullwidth = (conv & 8) != 0;
        switch (lang & 0x3F)
        {
            case LANG.LANG_KOREAN:
                if (native)
                    this.inputModeIcon = (char)SeIconChar.ImeKoreanHangul;
                else if (fullwidth)
                    this.inputModeIcon = (char)SeIconChar.ImeAlphanumeric;
                else
                    this.inputModeIcon = (char)SeIconChar.ImeAlphanumericHalfWidth;
                break;

            case LANG.LANG_JAPANESE:
                // wtf
                // see the function called from: 48 8b 0d ?? ?? ?? ?? e8 ?? ?? ?? ?? 8b d8 e9 ?? 00 00 0
                if (open && native && katakana && fullwidth)
                    this.inputModeIcon = (char)SeIconChar.ImeKatakana;
                else if (open && native && katakana)
                    this.inputModeIcon = (char)SeIconChar.ImeKatakanaHalfWidth;
                else if (open && native)
                    this.inputModeIcon = (char)SeIconChar.ImeHiragana;
                else if (open && fullwidth)
                    this.inputModeIcon = (char)SeIconChar.ImeAlphanumeric;
                else
                    this.inputModeIcon = (char)SeIconChar.ImeAlphanumericHalfWidth;
                break;

            case LANG.LANG_CHINESE:
                if (native)
                    this.inputModeIcon = (char)SeIconChar.ImeChineseHan;
                else
                    this.inputModeIcon = (char)SeIconChar.ImeChineseLatin;
                break;

            default:
                this.inputModeIcon = default;
                break;
        }
    }

    private void ReplaceCompositionString(HIMC hImc, bool finalCommit)
    {
        var newString = finalCommit
                            ? ImmGetCompositionString(hImc, GCS.GCS_RESULTSTR)
                            : ImmGetCompositionString(hImc, GCS.GCS_COMPSTR);

#if IMEDEBUG
        Log.Verbose($"{nameof(this.ReplaceCompositionString)}({newString})");
#endif

        this.ReflectCharacterEncounters(newString);

        if (this.temporaryUndoSelection is not null)
        {
            TextState->Undo();
            TextState->SelectionTuple = this.temporaryUndoSelection.Value;
            this.temporaryUndoSelection = null;
        }

        TextState->SanitizeSelectionRange();
        if (TextState->ReplaceSelectionAndPushUndo(newString))
            this.temporaryUndoSelection = TextState->SelectionTuple;

        // Put the cursor at the beginning, so that the candidate window appears aligned with the text.
        TextState->SetSelectionRange(TextState->SelectionTuple.Start, newString.Length, 0);

        if (finalCommit)
        {
            this.ClearState(hImc, false);
            newString = string.Empty;
        }

        this.compositionString = newString;
        this.compositionCursorOffset = ImmGetCompositionStringW(hImc, GCS.GCS_CURSORPOS, null, 0);

        var attrLength = ImmGetCompositionStringW(hImc, GCS.GCS_COMPATTR, null, 0);
        if (attrLength > 0)
        {
            var attrPtr = stackalloc byte[attrLength];
            var attr = new Span<byte>(attrPtr, Math.Min(this.compositionString.Length, attrLength));
            _ = ImmGetCompositionStringW(hImc, GCS.GCS_COMPATTR, attrPtr, (uint)attrLength);
            var l = 0;
            while (l < attr.Length && attr[l] is not ATTR_TARGET_CONVERTED and not ATTR_TARGET_NOTCONVERTED)
                l++;

            var r = l;
            while (r < attr.Length && attr[r] is ATTR_TARGET_CONVERTED or ATTR_TARGET_NOTCONVERTED)
                r++;

            if (r == 0 || l == this.compositionString.Length)
                (l, r) = (0, this.compositionString.Length);

            (this.partialConversionFrom, this.partialConversionTo) = (l, r);
        }
        else
        {
            this.partialConversionFrom = 0;
            this.partialConversionTo = this.compositionString.Length;
        }

        this.UpdateCandidates(hImc);
    }

    private void ClearState(HIMC hImc, bool invokeCancel = true)
    {
        this.compositionString = string.Empty;
        this.partialConversionFrom = this.partialConversionTo = 0;
        this.compositionCursorOffset = 0;
        this.temporaryUndoSelection = null;
        TextState->Stb.SelectStart = TextState->Stb.Cursor = TextState->Stb.SelectEnd;
        this.candidateStrings.Clear();
        this.immCandNative = default;
        if (invokeCancel)
            ImmNotifyIME(hImc, NI.NI_COMPOSITIONSTR, CPS_CANCEL, 0);

#if IMEDEBUG
        Log.Information($"{nameof(this.ClearState)}({invokeCancel})");
#endif
    }

    private void UpdateCandidates(HIMC hImc)
    {
        this.candidateStrings.Clear();
        this.immCandNative = default;

        if (hImc == default)
            return;

        var size = (int)ImmGetCandidateListW(hImc, 0, null, 0);
        if (size == 0)
            return;

        var pStorage = stackalloc byte[size];
        if (size != ImmGetCandidateListW(hImc, 0, (CANDIDATELIST*)pStorage, (uint)size))
            return;

        ref var candlist = ref *(CANDIDATELIST*)pStorage;
        this.immCandNative = candlist;

        if (candlist.dwPageSize == 0 || candlist.dwCount == 0)
            return;

        foreach (var i in Enumerable.Range(
                     (int)candlist.dwPageStart,
                     (int)Math.Min(candlist.dwCount - candlist.dwPageStart, candlist.dwPageSize)))
        {
            this.candidateStrings.Add(new((char*)(pStorage + candlist.dwOffset[i])));
            this.ReflectCharacterEncounters(this.candidateStrings[^1]);
        }
    }

    private void ImGuiSetPlatformImeData(ImGuiViewportPtr viewport, ImGuiPlatformImeDataPtr data)
    {
        this.cursorScreenPos = data.InputPos;
        this.associatedViewport = data.WantVisible ? viewport : default;
    }

    private void Draw()
    {
        if (!this.ShouldDraw)
            return;

        if (Service<DalamudIme>.GetNullable() is not { } ime)
            return;

        var viewport = ime.associatedViewport;
        if (viewport.NativePtr is null)
            return;

        var drawCand = ime.candidateStrings.Count != 0;
        var drawConv = drawCand || ime.ShowPartialConversion;
        var drawIme = ime.inputModeIcon != 0;
        var imeIconFont = InterfaceManager.DefaultFont;

        var pad = ImGui.GetStyle().WindowPadding;
        var candTextSize = ImGui.CalcTextSize(ime.compositionString == string.Empty ? " " : ime.compositionString);

        var native = ime.immCandNative;
        var totalIndex = native.dwSelection + 1;
        var totalSize = native.dwCount;

        var pageStart = native.dwPageStart;
        var pageIndex = (pageStart / ImePageSize) + 1;
        var pageCount = (totalSize / ImePageSize) + 1;
        var pageInfo = $"{totalIndex}/{totalSize} ({pageIndex}/{pageCount})";

        // Calc the window size.
        var maxTextWidth = 0f;
        for (var i = 0; i < ime.candidateStrings.Count; i++)
        {
            var textSize = ImGui.CalcTextSize($"{i + 1}. {ime.candidateStrings[i]}");
            maxTextWidth = maxTextWidth > textSize.X ? maxTextWidth : textSize.X;
        }

        maxTextWidth = maxTextWidth > ImGui.CalcTextSize(pageInfo).X ? maxTextWidth : ImGui.CalcTextSize(pageInfo).X;
        maxTextWidth = maxTextWidth > ImGui.CalcTextSize(ime.compositionString).X
                           ? maxTextWidth
                           : ImGui.CalcTextSize(ime.compositionString).X;

        var numEntries = (drawCand ? ime.candidateStrings.Count + 1 : 0) + 1 + (drawIme ? 1 : 0);
        var spaceY = ImGui.GetStyle().ItemSpacing.Y;
        var imeWindowHeight = (spaceY * (numEntries - 1)) + (candTextSize.Y * numEntries);
        var windowSize = new Vector2(maxTextWidth, imeWindowHeight) + (pad * 2);

        // 1. Figure out the expanding direction.
        var expandUpward = ime.cursorScreenPos.Y + windowSize.Y > viewport.WorkPos.Y + viewport.WorkSize.Y;
        var windowPos = ime.cursorScreenPos - pad;
        if (expandUpward)
        {
            windowPos.Y -= windowSize.Y - candTextSize.Y - (pad.Y * 2);
            if (drawIme)
                windowPos.Y += candTextSize.Y + spaceY;
        }
        else
        {
            if (drawIme)
                windowPos.Y -= candTextSize.Y + spaceY;
        }

        // 2. Contain within the viewport. Do not use clamp, as the target window might be too small.
        if (windowPos.X < viewport.WorkPos.X)
            windowPos.X = viewport.WorkPos.X;
        else if (windowPos.X + windowSize.X > viewport.WorkPos.X + viewport.WorkSize.X)
            windowPos.X = (viewport.WorkPos.X + viewport.WorkSize.X) - windowSize.X;
        if (windowPos.Y < viewport.WorkPos.Y)
            windowPos.Y = viewport.WorkPos.Y;
        else if (windowPos.Y + windowSize.Y > viewport.WorkPos.Y + viewport.WorkSize.Y)
            windowPos.Y = (viewport.WorkPos.Y + viewport.WorkSize.Y) - windowSize.Y;

        var cursor = windowPos + pad;

        // Draw the ime window.
        var drawList = ImGui.GetForegroundDrawList(viewport);

        // Draw the background rect for candidates.
        if (drawCand)
        {
            Vector2 candRectLt, candRectRb;
            if (!expandUpward)
            {
                candRectLt = windowPos + candTextSize with { X = 0 } + pad with { X = 0 };
                candRectRb = windowPos + windowSize;
                if (drawIme)
                    candRectLt.Y += spaceY + candTextSize.Y;
            }
            else
            {
                candRectLt = windowPos;
                candRectRb = windowPos + (windowSize - candTextSize with { X = 0 } - pad with { X = 0 });
                if (drawIme)
                    candRectRb.Y -= spaceY + candTextSize.Y;
            }

            drawList.AddRectFilled(
                candRectLt,
                candRectRb,
                ImGui.GetColorU32(ImGuiCol.WindowBg),
                ImGui.GetStyle().WindowRounding);
        }

        if (!expandUpward && drawIme)
        {
            for (var dx = -2; dx <= 2; dx++)
            {
                for (var dy = -2; dy <= 2; dy++)
                {
                    if (dx != 0 || dy != 0)
                    {
                        imeIconFont.RenderChar(
                            drawList,
                            imeIconFont.FontSize,
                            cursor + new Vector2(dx, dy),
                            ImGui.GetColorU32(ImGuiCol.WindowBg),
                            ime.inputModeIcon);
                    }
                }
            }

            imeIconFont.RenderChar(
                drawList,
                imeIconFont.FontSize,
                cursor,
                ImGui.GetColorU32(ImGuiCol.Text),
                ime.inputModeIcon);
            cursor.Y += candTextSize.Y + spaceY;
        }

        if (!expandUpward && drawConv)
        {
            DrawTextBeingConverted();
            cursor.Y += candTextSize.Y + spaceY;

            // Add a separator.
            drawList.AddLine(cursor, cursor + new Vector2(maxTextWidth, 0), ImGui.GetColorU32(ImGuiCol.Separator));
        }

        if (drawCand)
        {
            // Add the candidate words.
            for (var i = 0; i < ime.candidateStrings.Count; i++)
            {
                var selected = i == (native.dwSelection % ImePageSize);
                var color = ImGui.GetColorU32(ImGuiCol.Text);
                if (selected)
                    color = ImGui.GetColorU32(ImGuiCol.NavHighlight);

                drawList.AddText(cursor, color, $"{i + 1}. {ime.candidateStrings[i]}");
                cursor.Y += candTextSize.Y + spaceY;
            }

            // Add a separator
            drawList.AddLine(cursor, cursor + new Vector2(maxTextWidth, 0), ImGui.GetColorU32(ImGuiCol.Separator));

            // Add the pages infomation.
            drawList.AddText(cursor, ImGui.GetColorU32(ImGuiCol.Text), pageInfo);
            cursor.Y += candTextSize.Y + spaceY;
        }

        if (expandUpward && drawConv)
        {
            // Add a separator.
            drawList.AddLine(cursor, cursor + new Vector2(maxTextWidth, 0), ImGui.GetColorU32(ImGuiCol.Separator));

            DrawTextBeingConverted();
            cursor.Y += candTextSize.Y + spaceY;
        }

        if (expandUpward && drawIme)
        {
            for (var dx = -2; dx <= 2; dx++)
            {
                for (var dy = -2; dy <= 2; dy++)
                {
                    if (dx != 0 || dy != 0)
                    {
                        imeIconFont.RenderChar(
                            drawList,
                            imeIconFont.FontSize,
                            cursor + new Vector2(dx, dy),
                            ImGui.GetColorU32(ImGuiCol.WindowBg),
                            ime.inputModeIcon);
                    }
                }
            }

            imeIconFont.RenderChar(
                drawList,
                imeIconFont.FontSize,
                cursor,
                ImGui.GetColorU32(ImGuiCol.Text),
                ime.inputModeIcon);
        }

        return;

        void DrawTextBeingConverted()
        {
            // Draw the text background.
            drawList.AddRectFilled(
                cursor - (pad / 2),
                cursor + candTextSize + (pad / 2),
                ImGui.GetColorU32(ImGuiCol.WindowBg));

            // If only a part of the full text is marked for conversion, then draw background for the part being edited.
            if (ime.partialConversionFrom != 0 || ime.partialConversionTo != ime.compositionString.Length)
            {
                var part1 = ime.compositionString[..ime.partialConversionFrom];
                var part2 = ime.compositionString[..ime.partialConversionTo];
                var size1 = ImGui.CalcTextSize(part1);
                var size2 = ImGui.CalcTextSize(part2);
                drawList.AddRectFilled(
                    cursor + size1 with { Y = 0 },
                    cursor + size2,
                    ImGui.GetColorU32(ImGuiCol.TextSelectedBg));
            }

            // Add the text being converted.
            drawList.AddText(cursor, ImGui.GetColorU32(ImGuiCol.Text), ime.compositionString);

            // Draw the caret inside the composition string.
            if (DalamudIme.ShowCursorInInputText)
            {
                var partBeforeCaret = ime.compositionString[..ime.compositionCursorOffset];
                var sizeBeforeCaret = ImGui.CalcTextSize(partBeforeCaret);
                drawList.AddLine(
                    cursor + sizeBeforeCaret with { Y = 0 },
                    cursor + sizeBeforeCaret,
                    ImGui.GetColorU32(ImGuiCol.Text));
            }
        }
    }

    /// <summary>
    /// Ported from imstb_textedit.h.
    /// </summary>
    [StructLayout(LayoutKind.Sequential, Size = 0xE2C)]
    private struct StbTextEditState
    {
        /// <summary>
        /// Position of the text cursor within the string.
        /// </summary>
        public int Cursor;

        /// <summary>
        /// Selection start point.
        /// </summary>
        public int SelectStart;

        /// <summary>
        /// selection start and end point in characters; if equal, no selection.
        /// </summary>
        /// <remarks>
        /// Note that start may be less than or greater than end (e.g. when dragging the mouse,
        /// start is where the initial click was, and you can drag in either direction.)
        /// </remarks>
        public int SelectEnd;

        /// <summary>
        /// Each text field keeps its own insert mode state.
        /// To keep an app-wide insert mode, copy this value in/out of the app state.
        /// </summary>
        public byte InsertMode;

        /// <summary>
        /// Page size in number of row.
        /// This value MUST be set to >0 for pageup or pagedown in multilines documents.
        /// </summary>
        public int RowCountPerPage;

        // Remainder is stb-private data.
    }

    [StructLayout(LayoutKind.Sequential)]
    private struct ImGuiInputTextState
    {
        public uint Id;
        public int CurLenW;
        public int CurLenA;
        public ImVector<char> TextWRaw;
        public ImVector<byte> TextARaw;
        public ImVector<byte> InitialTextARaw;
        public bool TextAIsValid;
        public int BufCapacityA;
        public float ScrollX;
        public StbTextEditState Stb;
        public float CursorAnim;
        public bool CursorFollow;
        public bool SelectedAllMouseLock;
        public bool Edited;
        public ImGuiInputTextFlags Flags;

        public ImVectorWrapper<char> TextW => new((ImVector*)&this.ThisPtr->TextWRaw);

        public (int Start, int End, int Cursor) SelectionTuple
        {
            get => (this.Stb.SelectStart, this.Stb.SelectEnd, this.Stb.Cursor);
            set => (this.Stb.SelectStart, this.Stb.SelectEnd, this.Stb.Cursor) = value;
        }

        private ImGuiInputTextState* ThisPtr => (ImGuiInputTextState*)Unsafe.AsPointer(ref this);

        public void SetSelectionRange(int offset, int length, int relativeCursorOffset)
        {
            this.Stb.SelectStart = offset;
            this.Stb.SelectEnd = offset + length;
            if (relativeCursorOffset >= 0)
                this.Stb.Cursor = this.Stb.SelectStart + relativeCursorOffset;
            else
                this.Stb.Cursor = this.Stb.SelectEnd + 1 + relativeCursorOffset;
            this.SanitizeSelectionRange();
        }

        public void SanitizeSelectionRange()
        {
            ref var s = ref this.Stb.SelectStart;
            ref var e = ref this.Stb.SelectEnd;
            ref var c = ref this.Stb.Cursor;
            s = Math.Clamp(s, 0, this.CurLenW);
            e = Math.Clamp(e, 0, this.CurLenW);
            c = Math.Clamp(c, 0, this.CurLenW);
            if (s == e)
                s = e = c;
            if (s > e)
                (s, e) = (e, s);
        }

        public void Undo() => StbTextUndo(this.ThisPtr, &this.ThisPtr->Stb);

        public bool MakeUndoReplace(int offset, int oldLength, int newLength)
        {
            if (oldLength == 0 && newLength == 0)
                return false;

            StbTextMakeUndoReplace(this.ThisPtr, &this.ThisPtr->Stb, offset, oldLength, newLength);
            return true;
        }

        public bool ReplaceSelectionAndPushUndo(ReadOnlySpan<char> newText)
        {
            var off = this.Stb.SelectStart;
            var len = this.Stb.SelectEnd - this.Stb.SelectStart;
            return this.MakeUndoReplace(off, len, newText.Length) && this.ReplaceChars(off, len, newText);
        }

        public bool ReplaceChars(int pos, int len, ReadOnlySpan<char> newText)
        {
            this.DeleteChars(pos, len);
            return this.InsertChars(pos, newText);
        }

        // See imgui_widgets.cpp: STB_TEXTEDIT_DELETECHARS
        public void DeleteChars(int pos, int n)
        {
            if (n == 0)
                return;

            var dst = this.TextW.Data + pos;

            // We maintain our buffer length in both UTF-8 and wchar formats
            this.Edited = true;
            this.CurLenA -= Encoding.UTF8.GetByteCount(dst, n);
            this.CurLenW -= n;

            // Offset remaining text (FIXME-OPT: Use memmove)
            var src = this.TextW.Data + pos + n;
            int i;
            for (i = 0; src[i] != 0; i++)
                dst[i] = src[i];
            dst[i] = '\0';
        }

        // See imgui_widgets.cpp: STB_TEXTEDIT_INSERTCHARS
        public bool InsertChars(int pos, ReadOnlySpan<char> newText)
        {
            if (newText.Length == 0)
                return true;

            var isResizable = (this.Flags & ImGuiInputTextFlags.CallbackResize) != 0;
            var textLen = this.CurLenW;
            Debug.Assert(pos <= textLen, "pos <= text_len");

            var newTextLenUtf8 = Encoding.UTF8.GetByteCount(newText);
            if (!isResizable && newTextLenUtf8 + this.CurLenA + 1 > this.BufCapacityA)
                return false;

            // Grow internal buffer if needed
            if (newText.Length + textLen + 1 > this.TextW.Length)
            {
                if (!isResizable)
                    return false;

                Debug.Assert(textLen < this.TextW.Length, "text_len < this.TextW.Length");
                this.TextW.Resize(textLen + Math.Clamp(newText.Length * 4, 32, Math.Max(256, newText.Length)) + 1);
            }

            var text = this.TextW.DataSpan;
            if (pos != textLen)
                text.Slice(pos, textLen - pos).CopyTo(text[(pos + newText.Length)..]);
            newText.CopyTo(text[pos..]);

            this.Edited = true;
            this.CurLenW += newText.Length;
            this.CurLenA += newTextLenUtf8;
            this.TextW[this.CurLenW] = '\0';

            return true;
        }
    }

#if IMEDEBUG
    private static class ImeDebug
    {
        private static readonly (int Value, string Name)[] GcsFields =
        {
            (GCS.GCS_COMPREADSTR, nameof(GCS.GCS_COMPREADSTR)),
            (GCS.GCS_COMPREADATTR, nameof(GCS.GCS_COMPREADATTR)),
            (GCS.GCS_COMPREADCLAUSE, nameof(GCS.GCS_COMPREADCLAUSE)),
            (GCS.GCS_COMPSTR, nameof(GCS.GCS_COMPSTR)),
            (GCS.GCS_COMPATTR, nameof(GCS.GCS_COMPATTR)),
            (GCS.GCS_COMPCLAUSE, nameof(GCS.GCS_COMPCLAUSE)),
            (GCS.GCS_CURSORPOS, nameof(GCS.GCS_CURSORPOS)),
            (GCS.GCS_DELTASTART, nameof(GCS.GCS_DELTASTART)),
            (GCS.GCS_RESULTREADSTR, nameof(GCS.GCS_RESULTREADSTR)),
            (GCS.GCS_RESULTREADCLAUSE, nameof(GCS.GCS_RESULTREADCLAUSE)),
            (GCS.GCS_RESULTSTR, nameof(GCS.GCS_RESULTSTR)),
            (GCS.GCS_RESULTCLAUSE, nameof(GCS.GCS_RESULTCLAUSE)),
        };

        private static readonly IReadOnlyDictionary<int, string> ImnFields =
            typeof(IMN)
                .GetFields(BindingFlags.Static | BindingFlags.Public)
                .Where(x => x.IsLiteral)
                .ToDictionary(x => (int)x.GetRawConstantValue()!, x => x.Name);

        public static string GcsName(int val)
        {
            var sb = new StringBuilder();
            foreach (var (value, name) in GcsFields)
            {
                if ((val & value) != 0)
                {
                    if (sb.Length != 0)
                        sb.Append(" | ");
                    sb.Append(name);
                    val &= ~value;
                }
            }

            if (val != 0)
            {
                if (sb.Length != 0)
                    sb.Append(" | ");
                sb.Append($"0x{val:X}");
            }

            return sb.ToString();
        }

        public static string ImcName(int val) => ImnFields.TryGetValue(val, out var name) ? name : $"0x{val:X}";

        public static string ImnName(int val) => ImnFields.TryGetValue(val, out var name) ? name : $"0x{val:X}";

        public static string ImrName(int val) => val switch
        {
            IMR_CANDIDATEWINDOW => nameof(IMR_CANDIDATEWINDOW),
            IMR_COMPOSITIONFONT => nameof(IMR_COMPOSITIONFONT),
            IMR_COMPOSITIONWINDOW => nameof(IMR_COMPOSITIONWINDOW),
            IMR_CONFIRMRECONVERTSTRING => nameof(IMR_CONFIRMRECONVERTSTRING),
            IMR_DOCUMENTFEED => nameof(IMR_DOCUMENTFEED),
            IMR_QUERYCHARPOSITION => nameof(IMR_QUERYCHARPOSITION),
            IMR_RECONVERTSTRING => nameof(IMR_RECONVERTSTRING),
            _ => $"0x{val:X}",
        };
    }
#endif
}<|MERGE_RESOLUTION|>--- conflicted
+++ resolved
@@ -33,13 +33,8 @@
 /// <summary>
 /// This class handles CJK IME.
 /// </summary>
-<<<<<<< HEAD
-[ServiceManager.BlockingEarlyLoadedService]
+[ServiceManager.EarlyLoadedService]
 internal sealed unsafe class DalamudIme : IInternalDisposableService
-=======
-[ServiceManager.EarlyLoadedService]
-internal sealed unsafe class DalamudIme : IDisposable, IServiceType
->>>>>>> cf4a9e30
 {
     private const int CImGuiStbTextCreateUndoOffset = 0xB57A0;
     private const int CImGuiStbTextUndoOffset = 0xB59C0;
