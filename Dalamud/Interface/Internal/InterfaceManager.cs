--- conflicted
+++ resolved
@@ -17,11 +17,8 @@
 using Dalamud.Hooking;
 using Dalamud.Hooking.Internal;
 using Dalamud.Hooking.WndProcHook;
-<<<<<<< HEAD
 using Dalamud.Interface.ImGuiBackend;
-=======
 using Dalamud.Interface.ImGuiNotification;
->>>>>>> b1fe875c
 using Dalamud.Interface.ImGuiNotification.Internal;
 using Dalamud.Interface.Internal.DesignSystem;
 using Dalamud.Interface.Internal.ManagedAsserts;
@@ -37,22 +34,12 @@
 
 using ImGuiNET;
 
-<<<<<<< HEAD
-=======
-using ImGuiScene;
-
 using JetBrains.Annotations;
-
->>>>>>> b1fe875c
-using PInvoke;
 
 using TerraFX.Interop.DirectX;
 using TerraFX.Interop.Windows;
-<<<<<<< HEAD
 
 using static TerraFX.Interop.Windows.Windows;
-=======
->>>>>>> b1fe875c
 
 // general dev notes, here because it's easiest
 
@@ -109,16 +96,11 @@
     private IWin32Backend? backend;
 
     private Hook<SetCursorDelegate>? setCursorHook;
-<<<<<<< HEAD
-    private Hook<PresentDelegate>? presentHook;
-    private Hook<ResizeBuffersDelegate>? resizeBuffersHook;
-=======
     private Hook<ReShadeDxgiSwapChainPresentDelegate>? reShadeDxgiSwapChainPresentHook;
     private Hook<DxgiSwapChainPresentDelegate>? dxgiSwapChainPresentHook;
     private Hook<ResizeBuffersDelegate>? dxgiSwapChainResizeBuffersHook;
     private ObjectVTableHook<IDXGISwapChain4.Vtbl<IDXGISwapChain4>>? dxgiSwapChainHook;
     private ReShadeAddonInterface? reShadeAddonInterface;
->>>>>>> b1fe875c
 
     private IFontAtlas? dalamudAtlas;
     private ILockedImFont? defaultFontResourceLock;
@@ -133,18 +115,8 @@
     {
     }
 
-<<<<<<< HEAD
     [UnmanagedFunctionPointer(CallingConvention.StdCall)]
-    private unsafe delegate HRESULT PresentDelegate(IDXGISwapChain* swapChain, uint syncInterval, uint presentFlags);
-
-    [UnmanagedFunctionPointer(CallingConvention.StdCall)]
-    private unsafe delegate HRESULT ResizeBuffersDelegate(
-        IDXGISwapChain* swapChain, uint bufferCount, uint width, uint height, uint newFormat, uint swapChainFlags);
-
-=======
->>>>>>> b1fe875c
-    [UnmanagedFunctionPointer(CallingConvention.StdCall)]
-    private delegate HCURSOR SetCursorDelegate(HCURSOR hCursor);
+    private delegate nint SetCursorDelegate(nint hCursor);
 
     /// <summary>
     /// This event gets called each frame to facilitate ImGui drawing.
@@ -328,16 +300,11 @@
         {
             this.wndProcHookManager.PreWndProc -= this.WndProcHookManagerOnPreWndProc;
             Interlocked.Exchange(ref this.setCursorHook, null)?.Dispose();
-<<<<<<< HEAD
-            Interlocked.Exchange(ref this.presentHook, null)?.Dispose();
-            Interlocked.Exchange(ref this.resizeBuffersHook, null)?.Dispose();
-=======
             Interlocked.Exchange(ref this.dxgiSwapChainPresentHook, null)?.Dispose();
             Interlocked.Exchange(ref this.reShadeDxgiSwapChainPresentHook, null)?.Dispose();
             Interlocked.Exchange(ref this.dxgiSwapChainResizeBuffersHook, null)?.Dispose();
             Interlocked.Exchange(ref this.dxgiSwapChainHook, null)?.Dispose();
             Interlocked.Exchange(ref this.reShadeAddonInterface, null)?.Dispose();
->>>>>>> b1fe875c
         }
     }
 
@@ -465,7 +432,6 @@
         if (this.backend?.DeviceHandle is 0 or null)
             return null;
 
-<<<<<<< HEAD
         using var device = default(ComPtr<IDXGIDevice>);
         using var adapter = default(ComPtr<IDXGIAdapter>);
         using var adapter4 = default(ComPtr<IDXGIAdapter4>);
@@ -475,22 +441,6 @@
 
         if (device.Get()->GetAdapter(adapter.GetAddressOf()).FAILED)
             return null;
-=======
-        try
-        {
-            var dxgiDev = this.Device.QueryInterfaceOrNull<SharpDX.DXGI.Device>();
-            var dxgiAdapter = dxgiDev?.Adapter.QueryInterfaceOrNull<SharpDX.DXGI.Adapter4>();
-            if (dxgiAdapter == null)
-                return null;
-
-            var memInfo = dxgiAdapter.QueryVideoMemoryInfo(0, SharpDX.DXGI.MemorySegmentGroup.Local);
-            return (memInfo.CurrentUsage, memInfo.CurrentReservation);
-        }
-        catch
-        {
-            // ignored
-        }
->>>>>>> b1fe875c
 
         if (adapter.As(&adapter4).FAILED)
             return null;
@@ -517,21 +467,12 @@
     {
         if (this.GameWindowHandle == 0)
             throw new InvalidOperationException("Game window is not yet ready.");
-<<<<<<< HEAD
         var value = enabled ? 1u : 0u;
         DwmSetWindowAttribute(
             this.GameWindowHandle,
             (uint)DWMWINDOWATTRIBUTE.DWMWA_USE_IMMERSIVE_DARK_MODE,
             &value,
             sizeof(int)).ThrowOnError();
-=======
-        var value = enabled ? 1 : 0;
-        ((HRESULT)NativeFunctions.DwmSetWindowAttribute(
-                    this.GameWindowHandle,
-                    NativeFunctions.DWMWINDOWATTRIBUTE.DWMWA_USE_IMMERSIVE_DARK_MODE,
-                    ref value,
-                    sizeof(int))).ThrowOnError();
->>>>>>> b1fe875c
     }
 
     private static InterfaceManager WhenFontsReady()
@@ -545,17 +486,13 @@
         return im;
     }
 
-<<<<<<< HEAD
-    [MethodImpl(MethodImplOptions.AggressiveInlining)]
-    private static void RenderImGui(IImGuiBackend backend)
-=======
     /// <summary>Checks if the provided swap chain is the target that Dalamud should draw its interface onto,
     /// and initializes ImGui for drawing.</summary>
     /// <param name="swapChain">The swap chain to test and initialize ImGui with if conditions are met.</param>
     /// <param name="flags">Flags passed to <see cref="IDXGISwapChain.Present"/>.</param>
-    /// <returns>An initialized instance of <see cref="RawDX11Scene"/>, or <c>null</c> if <paramref name="swapChain"/>
+    /// <returns>An initialized instance of <see cref="IDXGISwapChain"/>, or <c>null</c> if <paramref name="swapChain"/>
     /// is not the main swap chain.</returns>
-    private unsafe RawDX11Scene? RenderDalamudCheckAndInitialize(IDXGISwapChain* swapChain, uint flags)
+    private unsafe IImGuiBackend? RenderDalamudCheckAndInitialize(IDXGISwapChain* swapChain, uint flags)
     {
         // Quoting ReShade dxgi_swapchain.cpp DXGISwapChain::on_present:
         // > Some D3D11 games test presentation for timing and composition purposes
@@ -568,7 +505,7 @@
 
         Debug.Assert(this.dalamudAtlas is not null, "dalamudAtlas should have been set already");
 
-        var activeScene = this.scene ?? this.InitScene(swapChain);
+        var activeBackend = this.backend ?? this.InitBackend(swapChain);
 
         if (!this.dalamudAtlas!.HasBuiltAtlas)
         {
@@ -582,13 +519,12 @@
             return null;
         }
 
-        return activeScene;
+        return activeBackend;
     }
 
     /// <summary>Draws Dalamud to the given scene representing the ImGui context.</summary>
-    /// <param name="activeScene">The scene to draw to.</param>
-    private void RenderDalamudDraw(RawDX11Scene activeScene)
->>>>>>> b1fe875c
+    /// <param name="activeBackend">The scene to draw to.</param>
+    private void RenderDalamudDraw(IImGuiBackend activeBackend)
     {
         this.CumulativePresentCalls++;
         this.IsMainThreadInPresent = true;
@@ -600,65 +536,56 @@
         ImGuiHelpers.NewFrame();
 
         // Enable viewports if there are no issues.
-<<<<<<< HEAD
-        if (conf.IsDisableViewport || backend.IsMainViewportFullScreen() || ImGui.GetPlatformIO().Monitors.Size == 1)
-=======
         var viewportsEnable = this.dalamudConfiguration.IsDisableViewport ||
-                              activeScene.SwapChain.IsFullScreen ||
+                              activeBackend.IsMainViewportFullScreen() ||
                               ImGui.GetPlatformIO().Monitors.Size == 1;
         if (viewportsEnable)
->>>>>>> b1fe875c
             ImGui.GetIO().ConfigFlags &= ~ImGuiConfigFlags.ViewportsEnable;
         else
             ImGui.GetIO().ConfigFlags |= ImGuiConfigFlags.ViewportsEnable;
 
-<<<<<<< HEAD
-        backend.Render();
-    }
-
-    private unsafe void InitScene(IDXGISwapChain* swapChain)
-=======
         // Call drawing functions, which in turn will call Draw event.
-        activeScene.Render();
+        activeBackend.Render();
 
         this.PostImGuiRender();
         this.IsMainThreadInPresent = false;
     }
 
-    private unsafe RawDX11Scene InitScene(IDXGISwapChain* swapChain)
->>>>>>> b1fe875c
+    private unsafe IImGuiBackend InitBackend(IDXGISwapChain* swapChain)
     {
         IWin32Backend newBackend;
         using (Timings.Start("IM Scene Init"))
         {
             try
             {
-<<<<<<< HEAD
                 newBackend = new Dx11Win32Backend(swapChain);
-=======
-                newScene = new RawDX11Scene((nint)swapChain);
->>>>>>> b1fe875c
             }
             catch (DllNotFoundException ex)
             {
                 Service<InterfaceManagerWithScene>.ProvideException(ex);
                 Log.Error(ex, "Could not load ImGui dependencies.");
 
-                var res = User32.MessageBox(
-                    IntPtr.Zero,
-                    "Dalamud plugins require the Microsoft Visual C++ Redistributable to be installed.\nPlease install the runtime from the official Microsoft website or disable Dalamud.\n\nDo you want to download the redistributable now?",
-                    "Dalamud Error",
-                    User32.MessageBoxOptions.MB_YESNO | User32.MessageBoxOptions.MB_TOPMOST |
-                    User32.MessageBoxOptions.MB_ICONERROR);
-
-                if (res == User32.MessageBoxResult.IDYES)
-                {
-                    var psi = new ProcessStartInfo
+                fixed (void* lpText =
+                           "Dalamud plugins require the Microsoft Visual C++ Redistributable to be installed.\nPlease install the runtime from the official Microsoft website or disable Dalamud.\n\nDo you want to download the redistributable now?")
+                {
+                    fixed (void* lpCaption = "Dalamud Error")
                     {
-                        FileName = "https://aka.ms/vs/16/release/vc_redist.x64.exe",
-                        UseShellExecute = true,
-                    };
-                    Process.Start(psi);
+                        var res = MessageBoxW(
+                            default,
+                            (ushort*)lpText,
+                            (ushort*)lpCaption,
+                            MB.MB_YESNO | MB.MB_TOPMOST | MB.MB_ICONERROR);
+
+                        if (res == IDYES)
+                        {
+                            var psi = new ProcessStartInfo
+                            {
+                                FileName = "https://aka.ms/vs/16/release/vc_redist.x64.exe",
+                                UseShellExecute = true,
+                            };
+                            Process.Start(psi);
+                        }
+                    }
                 }
 
                 Environment.Exit(-1);
@@ -761,7 +688,7 @@
         Service<InterfaceManagerWithScene>.Provide(new(this));
 
         this.wndProcHookManager.PreWndProc += this.WndProcHookManagerOnPreWndProc;
-        return newScene;
+        return newBackend;
     }
 
     private void WndProcHookManagerOnPreWndProc(WndProcEventArgs args)
@@ -771,56 +698,6 @@
             args.SuppressWithValue(r.Value);
     }
 
-<<<<<<< HEAD
-    /*
-     * NOTE(goat): When hooking ReShade DXGISwapChain::runtime_present, this is missing the syncInterval arg.
-     *             Seems to work fine regardless, I guess, so whatever.
-     */
-    private unsafe HRESULT PresentDetour(IDXGISwapChain* swapChain, uint syncInterval, uint presentFlags)
-    {
-        Debug.Assert(this.presentHook is not null, "How did PresentDetour get called when presentHook is null?");
-
-        if (this.backend is null)
-        {
-            this.InitScene(swapChain);
-            if (this.backend is null)
-                throw new InvalidOperationException("InitScene did not set this.scene?");
-        }
-
-        if (!this.backend.IsAttachedToPresentationTarget((nint)swapChain))
-            return this.presentHook!.Original(swapChain, syncInterval, presentFlags);
-
-        // Do not do anything yet if no font atlas has been built yet.
-        if (this.dalamudAtlas?.HasBuiltAtlas is not true)
-        {
-            if (this.dalamudAtlas?.BuildTask.Exception != null)
-            {
-                // TODO: Can we do something more user-friendly here? Unload instead?
-                Log.Error(this.dalamudAtlas.BuildTask.Exception, "Failed to initialize Dalamud base fonts");
-                Util.Fatal("Failed to initialize Dalamud base fonts.\nPlease report this error.", "Dalamud");
-            }
-
-            return this.presentHook!.Original(swapChain, syncInterval, presentFlags);
-        }
-
-        this.IsMainThreadInPresent = true;
-        this.CumulativePresentCalls++;
-        this.PreImGuiRender();
-        RenderImGui(this.backend!);
-        this.PostImGuiRender();
-        this.IsMainThreadInPresent = false;
-
-        return this.presentHook!.Original(swapChain, syncInterval, presentFlags);
-    }
-
-    private void PreImGuiRender()
-    {
-        while (this.runBeforeImGuiRender.TryDequeue(out var action))
-            action.InvokeSafely();
-    }
-
-=======
->>>>>>> b1fe875c
     private void PostImGuiRender()
     {
         while (this.runAfterImGuiRender.TryDequeue(out var action))
@@ -870,14 +747,13 @@
                             GlyphMaxAdvanceX = DefaultFontSizePx,
                         })));
             this.IconFontFixedWidthHandle = (FontHandle)this.dalamudAtlas.NewDelegateFontHandle(
-                e => e.OnPreBuild(
-                    tk => tk.AddDalamudAssetFont(
-                        DalamudAsset.FontAwesomeFreeSolid,
-                        new()
-                        {
-                            SizePx = Service<FontAtlasFactory>.Get().DefaultFontSpec.SizePx,
-                            GlyphRanges = [0x20, 0x20, 0x00],
-                        })));
+                e => e.OnPreBuild(tk => tk.AddDalamudAssetFont(
+                    DalamudAsset.FontAwesomeFreeSolid,
+                    new()
+                    {
+                        SizePx = Service<FontAtlasFactory>.Get().DefaultFontSpec.SizePx,
+                        GlyphRanges = [0x20, 0x20, 0x00],
+                    })));
             this.MonoFontHandle = (FontHandle)this.dalamudAtlas.NewDelegateFontHandle(
                 e => e.OnPreBuild(
                     tk => tk.AddDalamudAssetFont(
@@ -925,12 +801,9 @@
         _ = this.dalamudAtlas.BuildFontsAsync();
 
         SwapChainHelper.BusyWaitForGameDeviceSwapChain();
-<<<<<<< HEAD
-=======
         var swapChainDesc = default(DXGI_SWAP_CHAIN_DESC);
         if (SwapChainHelper.GameDeviceSwapChain->GetDesc(&swapChainDesc).SUCCEEDED)
             this.gameWindowHandle = swapChainDesc.OutputWindow; 
->>>>>>> b1fe875c
 
         try
         {
@@ -950,37 +823,6 @@
             0,
             this.SetCursorDetour);
 
-<<<<<<< HEAD
-        Log.Verbose("===== S W A P C H A I N =====");
-        this.resizeBuffersHook = Hook<ResizeBuffersDelegate>.FromAddress(
-            (nint)SwapChainHelper.GameDeviceSwapChainVtbl->ResizeBuffers,
-            this.ResizeBuffersDetour);
-        Log.Verbose($"ResizeBuffers address {Util.DescribeAddress(this.resizeBuffersHook!.Address)}");
-
-        this.presentHook = Hook<PresentDelegate>.FromAddress(
-            (nint)SwapChainHelper.GameDeviceSwapChainVtbl->Present,
-            this.PresentDetour);
-        Log.Verbose(
-            $"IDXGISwapChain::Present address {Util.DescribeAddress(SwapChainHelper.GameDeviceSwapChainVtbl->Present)}");
-
-        this.setCursorHook.Enable();
-        this.presentHook.Enable();
-        this.resizeBuffersHook.Enable();
-    }
-
-    private unsafe HRESULT ResizeBuffersDetour(
-        IDXGISwapChain* swapChain,
-        uint bufferCount,
-        uint width,
-        uint height,
-        uint newFormat,
-        uint swapChainFlags)
-    {
-#if DEBUG
-        Log.Verbose(
-            $"Calling resizebuffers swap@{(nint)swapChain:X}{bufferCount} {width} {height} {newFormat} {swapChainFlags}");
-#endif
-=======
         if (ReShadeAddonInterface.ReShadeIsSignedByReShade)
         {
             Log.Warning("Signed ReShade binary detected");
@@ -1079,24 +921,10 @@
                     this.reShadeAddonInterface.Present += this.ReShadeAddonInterfaceOnPresent;
                 else
                     this.reShadeAddonInterface.ReShadeOverlay += this.ReShadeAddonInterfaceOnReShadeOverlay;
->>>>>>> b1fe875c
 
                 dxgiSwapChainResizeBuffersDelegate = this.AsReShadeAddonDxgiSwapChainResizeBuffersDetour;
                 break;
 
-<<<<<<< HEAD
-        // We have to ensure we're working with the main swapchain, as other viewports might be resizing as well.
-        if (this.backend?.IsAttachedToPresentationTarget((nint)swapChain) is not true)
-            return this.resizeBuffersHook!.Original(swapChain, bufferCount, width, height, newFormat, swapChainFlags);
-
-        this.backend?.OnPreResize();
-
-        var ret = this.resizeBuffersHook!.Original(swapChain, bufferCount, width, height, newFormat, swapChainFlags);
-        if (ret == DXGI.DXGI_ERROR_INVALID_CALL)
-            Log.Error("invalid call to resizeBuffers");
-
-        this.backend?.OnPostResize((int)width, (int)height);
-=======
             // Hook ReShade's DXGISwapChain::on_present. This is the legacy and the default option.
             case ReShadeHandlingMode.HookReShadeDxgiSwapChainOnPresent:
                 pfnReShadeDxgiSwapChainPresent = ReShadeAddonInterface.FindReShadeDxgiSwapChainOnPresent();
@@ -1171,7 +999,6 @@
                         "Hooked IDXGISwapChain::Present using VTable: {addr}",
                         Util.DescribeAddress(this.dxgiSwapChainPresentHook.Address));
                 }
->>>>>>> b1fe875c
 
                 Log.Information(
                     "Detouring vtable at {addr}: {prev} to {new}",
@@ -1189,13 +1016,13 @@
         this.dxgiSwapChainHook?.Enable();
     }
 
-    private HCURSOR SetCursorDetour(HCURSOR hCursor)
+    private nint SetCursorDetour(nint hCursor)
     {
         if (this.lastWantCapture && (!this.backend?.IsImGuiCursor(hCursor) ?? false) && this.OverrideGameCursor)
             return default;
 
         return this.setCursorHook?.IsDisposed is not false
-                   ? SetCursor(hCursor)
+                   ? SetCursor((HCURSOR)hCursor)
                    : this.setCursorHook.Original(hCursor);
     }
 
