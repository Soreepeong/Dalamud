--- conflicted
+++ resolved
@@ -680,22 +680,11 @@
         }
         else if (swapChain != this.scene.SwapChain.NativePointer)
         {
-<<<<<<< HEAD
             return;
-=======
-            var pRes = this.presentHook.Original(swapChain, syncInterval, presentFlags);
-
-            this.RenderImGui();
-            this.DisposeTextures();
-
-            return pRes;
->>>>>>> 7c428e6b
         }
 
         this.RenderImGui();
         this.DisposeTextures();
-
-        return this.presentHook.Original(swapChain, syncInterval, presentFlags);
     }
 
     private void DisposeTextures()
@@ -710,7 +699,6 @@
 
             this.deferredDisposeTextures.Clear();
         }
-<<<<<<< HEAD
     }
 
     /*
@@ -806,8 +794,6 @@
             this.processMessageHook.Enable();
             Log.Information("Hooks enabled");
         }).ContinueWith(_ => this.QueueHookResolution());
-=======
->>>>>>> 7c428e6b
     }
 
     [MethodImpl(MethodImplOptions.AggressiveInlining)]
