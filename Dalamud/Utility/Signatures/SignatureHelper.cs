<<<<<<< HEAD
﻿using System;
using System.Collections.Generic;
using System.Linq;
=======
﻿using System.Linq;
>>>>>>> eef11867
using System.Reflection;
using System.Runtime.InteropServices;
using Dalamud.Game;
using Dalamud.Hooking;
<<<<<<< HEAD
using Dalamud.Logging;
using Dalamud.Plugin.Services;
=======
>>>>>>> eef11867
using Dalamud.Utility.Signatures.Wrappers;
using Serilog;

namespace Dalamud.Utility.Signatures;

/// <summary>
/// A utility class to help reduce signature boilerplate code.
/// </summary>
internal static class SignatureHelper
{
    private const BindingFlags Flags = BindingFlags.Instance | BindingFlags.Static | BindingFlags.Public | BindingFlags.NonPublic;

    /// <summary>
    /// Initializes an object's fields and properties that are annotated with a
    /// <see cref="SignatureAttribute"/>.
    /// </summary>
<<<<<<< HEAD
    /// <param name="self">The object to initialize.</param>
    /// <param name="log">If warnings should be logged using <see cref="PluginLog"/>.</param>
    /// <returns>Collection of created IDalamudHooks.</returns>
    internal static IEnumerable<IDalamudHook> Initialize(object self, bool log = true)
=======
    /// <param name="self">The object to initialise.</param>
    /// <param name="log">If warnings should be logged.</param>
    public static void Initialise(object self, bool log = true)
>>>>>>> eef11867
    {
        var scanner = Service<SigScanner>.Get();
        var selfType = self.GetType();
        var fields = selfType.GetFields(Flags).Select(field => (IFieldOrPropertyInfo)new FieldInfoWrapper(field))
                             .Concat(selfType.GetProperties(Flags).Select(prop => new PropertyInfoWrapper(prop)))
                             .Select(field => (field, field.GetCustomAttribute<SignatureAttribute>()))
                             .Where(field => field.Item2 != null);

        var createdHooks = new List<IDalamudHook>();

        foreach (var (info, sig) in fields)
        {
            var wasWrapped = false;
            var actualType = info.ActualType;
            if (actualType.IsGenericType && actualType.GetGenericTypeDefinition() == typeof(Nullable<>))
            {
                // unwrap the nullable
                actualType = actualType.GetGenericArguments()[0];
                wasWrapped = true;
            }

            var fallibility = sig!.Fallibility;
            if (fallibility == Fallibility.Auto)
            {
                fallibility = info.IsNullable || wasWrapped
                                  ? Fallibility.Fallible
                                  : Fallibility.Infallible;
            }

            var fallible = fallibility == Fallibility.Fallible;

            void Invalid(string message, bool prepend = true)
            {
                var errorMsg = prepend
                                   ? $"Invalid Signature attribute for {selfType.FullName}.{info.Name}: {message}"
                                   : message;
                if (fallible)
                {
                    Log.Warning(errorMsg);
                }
                else
                {
                    throw new SignatureException(errorMsg);
                }
            }

            IntPtr ptr;
            var success = sig.ScanType == ScanType.Text
                              ? scanner.TryScanText(sig.Signature, out ptr)
                              : scanner.TryGetStaticAddressFromSig(sig.Signature, out ptr);
            if (!success)
            {
                if (log)
                {
                    Invalid($"Failed to find {sig.ScanType} signature \"{info.Name}\" for {selfType.FullName} ({sig.Signature})", false);
                }

                continue;
            }

            switch (sig.UseFlags)
            {
                case SignatureUseFlags.Auto when actualType == typeof(IntPtr) || actualType.IsPointer || actualType.IsAssignableTo(typeof(Delegate)):
                case SignatureUseFlags.Pointer:
                {
                    if (actualType.IsAssignableTo(typeof(Delegate)))
                    {
                        info.SetValue(self, Marshal.GetDelegateForFunctionPointer(ptr, actualType));
                    }
                    else
                    {
                        info.SetValue(self, ptr);
                    }

                    break;
                }

                case SignatureUseFlags.Auto when actualType.IsGenericType && actualType.GetGenericTypeDefinition() == typeof(Hook<>):
                case SignatureUseFlags.Hook:
                {
                    if (!actualType.IsGenericType || actualType.GetGenericTypeDefinition() != typeof(Hook<>))
                    {
                        Invalid($"{actualType.Name} is not a Hook<T>");
                        continue;
                    }

                    var hookDelegateType = actualType.GenericTypeArguments[0];

                    Delegate? detour;
                    if (sig.DetourName == null)
                    {
                        var matches = selfType.GetMethods(Flags)
                                              .Select(method => method.IsStatic
                                                                    ? Delegate.CreateDelegate(hookDelegateType, method, false)
                                                                    : Delegate.CreateDelegate(hookDelegateType, self, method, false))
                                              .Where(del => del != null)
                                              .ToArray();
                        if (matches.Length != 1)
                        {
                            Invalid("Either found no matching detours or found more than one: specify a detour name");
                            continue;
                        }

                        detour = matches[0]!;
                    }
                    else
                    {
                        var method = selfType.GetMethod(sig.DetourName, Flags);
                        if (method == null)
                        {
                            Invalid($"Could not find detour \"{sig.DetourName}\"");
                            continue;
                        }

                        var del = method.IsStatic
                                      ? Delegate.CreateDelegate(hookDelegateType, method, false)
                                      : Delegate.CreateDelegate(hookDelegateType, self, method, false);
                        if (del == null)
                        {
                            Invalid($"Method {sig.DetourName} was not compatible with delegate {hookDelegateType.Name}");
                            continue;
                        }

                        detour = del;
                    }

                    var creator = actualType.GetMethod("FromAddress", BindingFlags.Static | BindingFlags.NonPublic);
                    if (creator == null)
                    {
                        Log.Error("Error in SignatureHelper: could not find Hook creator");
                        continue;
                    }

                    var hook = creator.Invoke(null, new object?[] { ptr, detour, IGameInteropProvider.HookBackend.Automatic }) as IDalamudHook;
                    info.SetValue(self, hook);
                    createdHooks.Add(hook);

                    break;
                }

                case SignatureUseFlags.Auto when actualType.IsPrimitive:
                case SignatureUseFlags.Offset:
                {
                    var offset = Marshal.PtrToStructure(ptr + sig.Offset, actualType);
                    info.SetValue(self, offset);

                    break;
                }

                default:
                {
                    if (log)
                    {
                        Invalid("could not detect desired signature use, set SignatureUseFlags manually");
                    }

                    break;
                }
            }
        }

        return createdHooks;
    }
}<|MERGE_RESOLUTION|>--- conflicted
+++ resolved
@@ -1,19 +1,13 @@
-<<<<<<< HEAD
-﻿using System;
+using System;
 using System.Collections.Generic;
 using System.Linq;
-=======
-﻿using System.Linq;
->>>>>>> eef11867
 using System.Reflection;
 using System.Runtime.InteropServices;
+
 using Dalamud.Game;
 using Dalamud.Hooking;
-<<<<<<< HEAD
 using Dalamud.Logging;
 using Dalamud.Plugin.Services;
-=======
->>>>>>> eef11867
 using Dalamud.Utility.Signatures.Wrappers;
 using Serilog;
 
@@ -30,16 +24,10 @@
     /// Initializes an object's fields and properties that are annotated with a
     /// <see cref="SignatureAttribute"/>.
     /// </summary>
-<<<<<<< HEAD
     /// <param name="self">The object to initialize.</param>
     /// <param name="log">If warnings should be logged using <see cref="PluginLog"/>.</param>
     /// <returns>Collection of created IDalamudHooks.</returns>
     internal static IEnumerable<IDalamudHook> Initialize(object self, bool log = true)
-=======
-    /// <param name="self">The object to initialise.</param>
-    /// <param name="log">If warnings should be logged.</param>
-    public static void Initialise(object self, bool log = true)
->>>>>>> eef11867
     {
         var scanner = Service<SigScanner>.Get();
         var selfType = self.GetType();
