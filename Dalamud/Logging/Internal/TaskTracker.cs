using System;
<<<<<<< HEAD
=======
using System.Collections.Concurrent;
>>>>>>> fed4595a
using System.Collections.Generic;
using System.Diagnostics;
using System.Reflection;
using System.Threading.Tasks;

using Dalamud.Game;
using Serilog;

namespace Dalamud.Logging.Internal
{
    /// <summary>
    /// Class responsible for tracking asynchronous tasks.
    /// </summary>
    internal class TaskTracker : IDisposable
    {
        private static readonly List<TaskInfo> TrackedTasksInternal = new();
        private static readonly ConcurrentQueue<TaskInfo> NewlyCreatedTasks = new();
        private static bool clearRequested = false;

        private MonoMod.RuntimeDetour.Hook? scheduleAndStartHook;

        /// <summary>
        /// Initializes a new instance of the <see cref="TaskTracker"/> class.
        /// </summary>
        public TaskTracker()
        {
            this.ApplyPatch();

            var framework = Service<Framework>.Get();
            framework.Update += this.FrameworkOnUpdate;
        }

        /// <summary>
        /// Gets a read-only list of tracked tasks.
        /// </summary>
        public static IReadOnlyList<TaskInfo> Tasks => TrackedTasksInternal.ToArray();

        /// <summary>
        /// Clear the list of tracked tasks.
        /// </summary>
        public static void Clear() => clearRequested = true;

        /// <summary>
        /// Update the tracked data.
        /// </summary>
        public static void UpdateData()
        {
            if (clearRequested)
            {
                TrackedTasksInternal.Clear();
                clearRequested = false;
            }

            while (NewlyCreatedTasks.TryDequeue(out var newTask))
            {
                TrackedTasksInternal.Add(newTask);
            }

            for (var i = 0; i < TrackedTasksInternal.Count; i++)
            {
                var taskInfo = TrackedTasksInternal[i];
                if (taskInfo.Task == null)
                    continue;

                taskInfo.IsCompleted = taskInfo.Task.IsCompleted;
                taskInfo.IsFaulted = taskInfo.Task.IsFaulted;
                taskInfo.IsCanceled = taskInfo.Task.IsCanceled;
                taskInfo.IsCompletedSuccessfully = taskInfo.Task.IsCompletedSuccessfully;
                taskInfo.Status = taskInfo.Task.Status;

                if (taskInfo.IsCompleted || taskInfo.IsFaulted || taskInfo.IsCanceled ||
                    taskInfo.IsCompletedSuccessfully)
                {
                    taskInfo.Exception = taskInfo.Task.Exception;

                    taskInfo.Task = null;
                    taskInfo.FinishTime = DateTime.Now;
                }
            }
        }

        /// <inheritdoc/>
        public void Dispose()
        {
            this.scheduleAndStartHook?.Dispose();

            var framework = Service<Framework>.Get();
            framework.Update -= this.FrameworkOnUpdate;
        }

        private static bool AddToActiveTasksHook(Func<Task, bool> orig, Task self)
        {
            orig(self);

            var trace = new StackTrace();
            NewlyCreatedTasks.Enqueue(new TaskInfo
            {
                Task = self,
                Id = self.Id,
                StackTrace = trace,
            });

            return true;
        }

        private void FrameworkOnUpdate(Framework framework)
        {
            UpdateData();
        }

        private void ApplyPatch()
        {
            var targetType = typeof(Task);

            var debugField = targetType.GetField("s_asyncDebuggingEnabled", BindingFlags.Static | BindingFlags.NonPublic);
            debugField.SetValue(null, true);

            Log.Information("s_asyncDebuggingEnabled: {0}", debugField.GetValue(null));

            var targetMethod = targetType.GetMethod("AddToActiveTasks", BindingFlags.Static | BindingFlags.NonPublic);
<<<<<<< HEAD
            var patchMethod = typeof(TaskTracker).GetMethod("AddToActiveTasksHook", BindingFlags.NonPublic | BindingFlags.Static);
=======
            var patchMethod = typeof(TaskTracker).GetMethod(nameof(AddToActiveTasksHook), BindingFlags.NonPublic | BindingFlags.Static);
>>>>>>> fed4595a

            if (targetMethod == null)
                Log.Error("TargetMethod null!");

            if (patchMethod == null)
                Log.Error("PatchMethod null!");

            this.scheduleAndStartHook = new MonoMod.RuntimeDetour.Hook(targetMethod, patchMethod);

            Log.Information("AddToActiveTasks Hooked!");
        }

        /// <summary>
        /// Class representing a tracked task.
        /// </summary>
        internal class TaskInfo
        {
            /// <summary>
            /// Gets or sets the tracked task.
            /// </summary>
            public Task? Task { get; set; }

            /// <summary>
            /// Gets or sets the ID of the task.
            /// </summary>
            public int Id { get; set; }

            /// <summary>
            /// Gets or sets the stack trace of where the task was started.
            /// </summary>
            public StackTrace? StackTrace { get; set; }

            /// <summary>
            /// Gets or sets a value indicating whether or not the task was completed.
            /// </summary>
            public bool IsCompleted { get; set; }

            /// <summary>
            /// Gets or sets a value indicating whether or not the task faulted.
            /// </summary>
            public bool IsFaulted { get; set; }

            /// <summary>
            /// Gets or sets a value indicating whether or not the task was canceled.
            /// </summary>
            public bool IsCanceled { get; set; }

            /// <summary>
            /// Gets or sets a value indicating whether or not the task was completed successfully.
            /// </summary>
            public bool IsCompletedSuccessfully { get; set; }

            /// <summary>
            /// Gets or sets the status of the task.
            /// </summary>
            public TaskStatus Status { get; set; }

            /// <summary>
            /// Gets the start time of the task.
            /// </summary>
            public DateTime StartTime { get; } = DateTime.Now;

            /// <summary>
            /// Gets or sets the end time of the task.
            /// </summary>
            public DateTime FinishTime { get; set; }

            /// <summary>
            /// Gets or sets the exception that occurred within the task.
            /// </summary>
            public AggregateException? Exception { get; set; }
        }
    }
}<|MERGE_RESOLUTION|>--- conflicted
+++ resolved
@@ -1,8 +1,5 @@
 using System;
-<<<<<<< HEAD
-=======
 using System.Collections.Concurrent;
->>>>>>> fed4595a
 using System.Collections.Generic;
 using System.Diagnostics;
 using System.Reflection;
@@ -123,11 +120,7 @@
             Log.Information("s_asyncDebuggingEnabled: {0}", debugField.GetValue(null));
 
             var targetMethod = targetType.GetMethod("AddToActiveTasks", BindingFlags.Static | BindingFlags.NonPublic);
-<<<<<<< HEAD
-            var patchMethod = typeof(TaskTracker).GetMethod("AddToActiveTasksHook", BindingFlags.NonPublic | BindingFlags.Static);
-=======
             var patchMethod = typeof(TaskTracker).GetMethod(nameof(AddToActiveTasksHook), BindingFlags.NonPublic | BindingFlags.Static);
->>>>>>> fed4595a
 
             if (targetMethod == null)
                 Log.Error("TargetMethod null!");
