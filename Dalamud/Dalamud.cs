--- conflicted
+++ resolved
@@ -151,6 +151,8 @@
 
                 IsReady = true;
             });
+            
+            this.conditionDebugWindow = new ConditionDebugWindow( this );
         }
 
         public void Start() {
@@ -216,11 +218,8 @@
         private DalamudCreditsWindow creditsWindow;
         private DalamudSettingsWindow settingsWindow;
         private PluginInstallerWindow pluginWindow;
-<<<<<<< HEAD
-=======
         private ConditionDebugWindow conditionDebugWindow;
         private DalamudPluginStatWindow pluginStatWindow;
->>>>>>> ca1ed75c
 
         private void BuildDalamudUi()
         {
@@ -280,6 +279,16 @@
                         ImGui.EndMenu();
                     }
 
+                    if( ImGui.BeginMenu( "Game" ) )
+                    {
+                        if( ImGui.MenuItem( "Condition Debug" ) )
+                        {
+                            this.conditionDebugWindow.Enabled = !this.conditionDebugWindow.Enabled;
+                        }
+                        
+                        ImGui.EndMenu();
+                    }
+
                     if (ImGui.BeginMenu("Plugins"))
                     {
                         if (ImGui.MenuItem("Open Plugin installer"))
@@ -390,8 +399,6 @@
 
             if (this.isImguiDrawDemoWindow)
                 ImGui.ShowDemoWindow();
-<<<<<<< HEAD
-=======
 
             if( this.conditionDebugWindow.Enabled )
             {
@@ -405,7 +412,6 @@
                     this.pluginStatWindow = null;
                 }
             }
->>>>>>> ca1ed75c
         }
 
         #endregion
