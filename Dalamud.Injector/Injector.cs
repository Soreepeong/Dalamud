--- conflicted
+++ resolved
@@ -32,19 +32,11 @@
         private readonly CircularBuffer circularBuffer;
         private readonly PrivateMemoryBuffer memoryBuffer;
 
-<<<<<<< HEAD
-        private UIntPtr loadLibraryShellPtr;
-        private UIntPtr loadLibraryRetPtr;
-
-        private UIntPtr getProcAddressShellPtr;
-        private UIntPtr getProcAddressRetPtr;
-=======
         private nuint loadLibraryShellPtr;
         private nuint loadLibraryRetPtr;
 
         private nuint getProcAddressShellPtr;
         private nuint getProcAddressRetPtr;
->>>>>>> f9ab1dbf
 
         /// <summary>
         /// Initializes a new instance of the <see cref="Injector"/> class.
@@ -89,25 +81,16 @@
         /// </summary>
         /// <param name="modulePath">Absolute file path.</param>
         /// <param name="address">Address to the module.</param>
-        public void LoadLibrary(string modulePath, out UIntPtr address)
+        public void LoadLibrary(string modulePath, out IntPtr address)
         {
             var lpParameter = this.WriteNullTerminatedUnicodeString(modulePath);
 
-<<<<<<< HEAD
-            if (lpParameter == UIntPtr.Zero)
-                throw new Exception("Unable to allocate LoadLibraryW parameter");
-
-            this.CallRemoteFunction(this.loadLibraryShellPtr, lpParameter, out var err);
-            this.extMemory.Read(this.loadLibraryRetPtr, out address);
-            if (address == UIntPtr.Zero)
-=======
             if (lpParameter == 0)
                 throw new Exception("Unable to allocate LoadLibraryW parameter");
 
             this.CallRemoteFunction(this.loadLibraryShellPtr, lpParameter, out var err);
             this.extMemory.Read<IntPtr>(this.loadLibraryRetPtr, out address);
             if (address == IntPtr.Zero)
->>>>>>> f9ab1dbf
                 throw new Exception($"LoadLibraryW(\"{modulePath}\") failure: {new Win32Exception((int)err).Message} ({err})");
         }
 
@@ -117,30 +100,17 @@
         /// <param name="module">Module address.</param>
         /// <param name="functionName">Name of the exported method.</param>
         /// <param name="address">Address to the function.</param>
-<<<<<<< HEAD
-        public void GetFunctionAddress(UIntPtr module, string functionName, out UIntPtr address)
-=======
         public void GetFunctionAddress(IntPtr module, string functionName, out nuint address)
->>>>>>> f9ab1dbf
         {
             var functionNamePtr = this.WriteNullTerminatedASCIIString(functionName);
             var getProcAddressParams = new GetProcAddressParams(module, functionNamePtr);
             var lpParameter = this.circularBuffer.Add(ref getProcAddressParams);
-<<<<<<< HEAD
-            if (lpParameter == UIntPtr.Zero)
-                throw new Exception("Unable to allocate GetProcAddress parameter ptr");
-
-            this.CallRemoteFunction(this.getProcAddressShellPtr, lpParameter, out var err);
-            this.extMemory.Read(this.getProcAddressRetPtr, out address);
-            if (address == UIntPtr.Zero)
-=======
             if (lpParameter == 0)
                 throw new Exception("Unable to allocate GetProcAddress parameter ptr");
 
             this.CallRemoteFunction(this.getProcAddressShellPtr, lpParameter, out var err);
             this.extMemory.Read<nuint>(this.getProcAddressRetPtr, out address);
             if (address == 0)
->>>>>>> f9ab1dbf
                 throw new Exception($"GetProcAddress(0x{module:X}, \"{functionName}\") failure: {new Win32Exception((int)err).Message} ({err})");
         }
 
@@ -150,11 +120,7 @@
         /// <param name="methodAddress">Method address.</param>
         /// <param name="parameterAddress">Parameter address.</param>
         /// <param name="exitCode">Thread exit code.</param>
-<<<<<<< HEAD
-        public void CallRemoteFunction(UIntPtr methodAddress, UIntPtr parameterAddress, out uint exitCode)
-=======
         public void CallRemoteFunction(nuint methodAddress, nuint parameterAddress, out uint exitCode)
->>>>>>> f9ab1dbf
         {
             // Create and initialize a thread at our address and parameter address.
             var threadHandle = CreateRemoteThread(
@@ -184,37 +150,19 @@
             var functionAddr = kernel32Module.BaseAddress + (int)this.GetExportedFunctionOffset(kernel32Exports, "LoadLibraryW");
             Log.Verbose($"LoadLibraryW:           0x{functionAddr.ToInt64():X}");
 
-<<<<<<< HEAD
-            var functionPtr = (UIntPtr)this.memoryBuffer.Add(ref functionAddr);
-            Log.Verbose($"LoadLibraryPtr:         0x{functionPtr.ToUInt64():X}");
-
-            if (functionPtr == UIntPtr.Zero)
-=======
             var functionPtr = this.memoryBuffer.Add(ref functionAddr);
             Log.Verbose($"LoadLibraryPtr:         0x{functionPtr:X}");
 
             if (functionPtr == 0)
->>>>>>> f9ab1dbf
                 throw new Exception("Unable to allocate LoadLibraryW function ptr");
 
             var dummy = IntPtr.Zero;
             this.loadLibraryRetPtr = this.memoryBuffer.Add(ref dummy);
-<<<<<<< HEAD
-            Log.Verbose($"LoadLibraryRetPtr:      0x{this.loadLibraryRetPtr.ToUInt64():X}");
-
-            if (this.loadLibraryRetPtr == UIntPtr.Zero)
-                throw new Exception("Unable to allocate LoadLibraryW return value");
-
-            var func = functionPtr.ToUInt64();
-            var retVal = this.loadLibraryRetPtr.ToUInt64();
-
-=======
             Log.Verbose($"LoadLibraryRetPtr:      0x{this.loadLibraryRetPtr:X}");
 
             if (this.loadLibraryRetPtr == 0)
                 throw new Exception("Unable to allocate LoadLibraryW return value");
 
->>>>>>> f9ab1dbf
             var asm = new Assembler(64);
 
             asm.sub(rsp, 40);                               // sub rsp, 40                   // Re-align stack to 16 byte boundary + shadow space.
@@ -227,15 +175,9 @@
 
             var bytes = this.Assemble(asm);
             this.loadLibraryShellPtr = this.memoryBuffer.Add(bytes);
-<<<<<<< HEAD
-            Log.Verbose($"LoadLibraryShellPtr:    0x{this.loadLibraryShellPtr.ToUInt64():X}");
-
-            if (this.loadLibraryShellPtr == UIntPtr.Zero)
-=======
             Log.Verbose($"LoadLibraryShellPtr:    0x{this.loadLibraryShellPtr:X}");
 
             if (this.loadLibraryShellPtr == 0)
->>>>>>> f9ab1dbf
                 throw new Exception("Unable to allocate LoadLibraryW shellcode");
 
             this.extMemory.ChangePermission(this.loadLibraryShellPtr, bytes.Length, Reloaded.Memory.Kernel32.Kernel32.MEM_PROTECTION.PAGE_EXECUTE_READWRITE);
@@ -248,7 +190,7 @@
             Log.Verbose($"LoadLibraryRet:         {this.GetResultMarker(dummy == outRetPtr)}");
 
             this.extMemory.ReadRaw(this.loadLibraryShellPtr, out var outBytes, bytes.Length);
-            Log.Verbose($"LoadLibraryShellPtr:    {this.GetResultMarker(bytes.SequenceEqual(outBytes))}");
+            Log.Verbose($"LoadLibraryShellPtr:    {this.GetResultMarker(Enumerable.SequenceEqual(bytes, outBytes))}");
 #endif
         }
 
@@ -261,37 +203,19 @@
             var functionAddr = kernel32Module.BaseAddress + (int)offset;
             Log.Verbose($"GetProcAddress:         0x{functionAddr.ToInt64():X}");
 
-<<<<<<< HEAD
-            var functionPtr = (UIntPtr)this.memoryBuffer.Add(ref functionAddr);
-            Log.Verbose($"GetProcAddressPtr:      0x{functionPtr.ToUInt64():X}");
-
-            if (functionPtr == UIntPtr.Zero)
-=======
             var functionPtr = this.memoryBuffer.Add(ref functionAddr);
             Log.Verbose($"GetProcAddressPtr:      0x{functionPtr:X}");
 
             if (functionPtr == 0)
->>>>>>> f9ab1dbf
                 throw new Exception("Unable to allocate GetProcAddress function ptr");
 
             var dummy = IntPtr.Zero;
             this.getProcAddressRetPtr = this.memoryBuffer.Add(ref dummy);
-<<<<<<< HEAD
-            Log.Verbose($"GetProcAddressRetPtr:   0x{this.loadLibraryRetPtr.ToUInt64():X}");
-
-            if (this.getProcAddressRetPtr == UIntPtr.Zero)
-                throw new Exception("Unable to allocate GetProcAddress return value");
-
-            var func = functionPtr.ToUInt64();
-            var retVal = this.getProcAddressRetPtr.ToUInt64();
-
-=======
             Log.Verbose($"GetProcAddressRetPtr:   0x{this.loadLibraryRetPtr:X}");
 
             if (this.getProcAddressRetPtr == 0)
                 throw new Exception("Unable to allocate GetProcAddress return value");
 
->>>>>>> f9ab1dbf
             var asm = new Assembler(64);
 
             asm.sub(rsp, 40);                                // sub rsp, 40                    // Re-align stack to 16 byte boundary +32 shadow space
@@ -306,15 +230,9 @@
 
             var bytes = this.Assemble(asm);
             this.getProcAddressShellPtr = this.memoryBuffer.Add(bytes);
-<<<<<<< HEAD
-            Log.Verbose($"GetProcAddressShellPtr: 0x{this.getProcAddressShellPtr.ToUInt64():X}");
-
-            if (this.getProcAddressShellPtr == UIntPtr.Zero)
-=======
             Log.Verbose($"GetProcAddressShellPtr: 0x{this.getProcAddressShellPtr:X}");
 
             if (this.getProcAddressShellPtr == 0)
->>>>>>> f9ab1dbf
                 throw new Exception("Unable to allocate GetProcAddress shellcode");
 
             this.extMemory.ChangePermission(this.getProcAddressShellPtr, bytes.Length, Reloaded.Memory.Kernel32.Kernel32.MEM_PROTECTION.PAGE_EXECUTE_READWRITE);
@@ -327,7 +245,7 @@
             Log.Verbose($"GetProcAddressRet:      {this.GetResultMarker(dummy == outRetPtr)}");
 
             this.extMemory.ReadRaw(this.getProcAddressShellPtr, out var outBytes, bytes.Length);
-            Log.Verbose($"GetProcAddressShellPtr: {this.GetResultMarker(bytes.SequenceEqual(outBytes))}");
+            Log.Verbose($"GetProcAddressShellPtr: {this.GetResultMarker(Enumerable.SequenceEqual(bytes, outBytes))}");
 #endif
         }
 
@@ -374,57 +292,33 @@
             return exportFunction.Address;
         }
 
-<<<<<<< HEAD
-        private UIntPtr WriteNullTerminatedASCIIString(string value)
-=======
         private nuint WriteNullTerminatedASCIIString(string value)
->>>>>>> f9ab1dbf
         {
             var bytes = Encoding.ASCII.GetBytes(value + '\0');
-            var address = (UIntPtr)this.circularBuffer.Add(bytes);
-
-<<<<<<< HEAD
-            if (address == UIntPtr.Zero)
-=======
+            var address = this.circularBuffer.Add(bytes);
+
             if (address == 0)
->>>>>>> f9ab1dbf
                 throw new Exception("Unable to write ASCII string to buffer");
 
 #if DEBUG
             this.extMemory.ReadRaw(address, out var outBytes, bytes.Length);
-<<<<<<< HEAD
-            Log.Verbose($"WriteASCII:             {this.GetResultMarker(bytes.SequenceEqual(outBytes))} 0x{address.ToUInt64():X} {value}");
-=======
             Log.Verbose($"WriteASCII:             {this.GetResultMarker(Enumerable.SequenceEqual(bytes, outBytes))} 0x{address:X} {value}");
->>>>>>> f9ab1dbf
 #endif
 
             return address;
         }
 
-<<<<<<< HEAD
-        private UIntPtr WriteNullTerminatedUnicodeString(string value)
-=======
         private nuint WriteNullTerminatedUnicodeString(string value)
->>>>>>> f9ab1dbf
         {
             var bytes = Encoding.Unicode.GetBytes(value + '\0');
-            var address = (UIntPtr)this.circularBuffer.Add(bytes);
-
-<<<<<<< HEAD
-            if (address == UIntPtr.Zero)
-=======
+            var address = this.circularBuffer.Add(bytes);
+
             if (address == 0)
->>>>>>> f9ab1dbf
                 throw new Exception("Unable to write Unicode string to buffer");
 
 #if DEBUG
             this.extMemory.ReadRaw(address, out var outBytes, bytes.Length);
-<<<<<<< HEAD
-            Log.Verbose($"WriteUnicode:           {this.GetResultMarker(bytes.SequenceEqual(outBytes))} 0x{address.ToUInt64():X} {value}");
-=======
             Log.Verbose($"WriteUnicode:           {this.GetResultMarker(Enumerable.SequenceEqual(bytes, outBytes))} 0x{address:X} {value}");
->>>>>>> f9ab1dbf
 #endif
 
             return address;
@@ -437,17 +331,10 @@
         [StructLayout(LayoutKind.Sequential)]
         private struct GetProcAddressParams
         {
-<<<<<<< HEAD
-            public GetProcAddressParams(UIntPtr hModule, UIntPtr lPProcName)
-            {
-                this.HModule = (long)hModule.ToUInt64();
-                this.LPProcName = (long)lPProcName.ToUInt64();
-=======
             public GetProcAddressParams(IntPtr hModule, nuint lPProcName)
             {
                 this.HModule = hModule.ToInt64();
                 this.LPProcName = lPProcName;
->>>>>>> f9ab1dbf
             }
 
             public long HModule { get; set; }
